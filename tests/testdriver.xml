<node>

  <cpu>
    <nodes>1</nodes>
    <sockets>4</sockets>
    <cores>4</cores>
    <threads>1</threads>
    <active>4</active>
    <mhz>4000</mhz>
    <model>i686</model>
  </cpu>
  <memory>10000000</memory>






  <!-- ####### -->
  <!-- Domains -->
  <!-- ####### -->


<domain type='test'>
  <name>test</name>
  <uuid>4a64cc71-19c4-2fd0-2323-3050941ea3c3</uuid>
  <memory>8388608</memory>
  <currentMemory>2097152</currentMemory>
  <vcpu>2</vcpu>
  <os>
    <type arch='i686'>hvm</type>
    <boot dev='hd'/>
  </os>
  <clock offset='utc'/>
  <on_poweroff>destroy</on_poweroff>
  <on_reboot>restart</on_reboot>
  <on_crash>destroy</on_crash>
  <devices>
  </devices>
</domain>

<domain type='test'>
  <name>test-arm-kernel</name>
  <memory>8388608</memory>
  <currentMemory>2097152</currentMemory>
  <vcpu>2</vcpu>
  <cpu mode='host-passthrough'/>
  <os>
    <type arch="i686">hvm</type>
    <kernel>/dev/default-pool/test-arm-kernel</kernel>
    <initrd>/dev/default-pool/test-arm-initrd</initrd>
    <dtb>/dev/default-pool/test-arm-dtb</dtb>
    <cmdline>console=ttyAMA0 rw root=/dev/vda3</cmdline>
  </os>
</domain>


<domain type='test'>
  <name>test-many-devices</name>
  <currentMemory>204800</currentMemory>
  <memory>409600</memory>
  <blkiotune>
    <weight>100</weight>
    <device>
      <path>/dev/sdd</path>
      <weight>200</weight>
    </device>
  </blkiotune>
  <memoryBacking>
    <hugepages/>
  </memoryBacking>
  <uuid>12345678-12F4-1234-1234-123456789012</uuid>
  <os>
    <type arch='i686'>hvm</type>
    <loader>/usr/lib/xen/boot/hvmloader</loader>
  </os>
  <idmap>
    <uid start='0' target='1000' count='10'/>
    <gid start='0' target='1000' count='10'/>
  </idmap>
  <description>Foo bar baz &amp;
    yeah boii &lt; &gt; yeahfoo
  </description>
  <features>
    <acpi/>
    <apic eoi='off'/>
    <hyperv>
      <relaxed state='on'/>
      <vapic state='on'/>
      <spinlocks state='on' retries='12287'/>
    </hyperv>
  </features>
  <clock offset="utc">
    <timer name="rtc" tickpolicy="catchup"/>
    <timer name="pit" tickpolicy="delay"/>
    <timer name="hpet" present="no"/>
  </clock>
  <on_poweroff>destroy</on_poweroff>
  <on_reboot>restart</on_reboot>
  <on_crash>restart</on_crash>
  <vcpu cpuset="1,2,5-9,11,13-14">9</vcpu>
  <numatune>
    <memory mode='interleave' placement='auto'/>
  </numatune>
  <cpu match="exact">
    <model>core2duo</model>
    <vendor>Intel</vendor>
    <feature policy="require" name="pbe"/>
    <feature policy="require" name="tm2"/>
    <feature policy="require" name="est"/>
    <feature policy="require" name="ss"/>
    <feature policy="require" name="ht"/>
    <feature policy="require" name="ds"/>
    <feature policy="require" name="lahf_lm"/>
    <feature policy="require" name="tm"/>
    <feature policy="require" name="cx16"/>
    <feature policy="require" name="vmx"/>
    <feature policy="require" name="ds_cpl"/>
    <feature policy="require" name="xtpr"/>
    <feature policy="require" name="acpi"/>
  </cpu>

  <pm>
    <suspend-to-mem enabled='no'/>
  </pm>

  <devices>
    <emulator>/usr/lib/xen/bin/qemu-dm</emulator>


    <!-- disk devices -->
    <disk type='block' device='floppy'>
      <source dev='/dev/null'/>
      <target dev='fda' bus='fdc'/>
      <boot order='5'/>
    </disk>
    <disk type='dir' device='floppy'>
      <source dir='/tmp'/>
      <target dev='fdb' bus='fdc'/>
    </disk>
    <disk type='file' device='disk'>
      <source file='/tmp/foobar'/>
      <target dev='hda' bus='ide'/>
      <iotune>
        <read_bytes_sec>5242880</read_bytes_sec>
        <total_iops_sec>50</total_iops_sec>
      </iotune>
    </disk>
    <disk type='block' device='disk'>
      <driver cache='none' type="raw"/>
      <source dev='/dev/null'/>
      <target dev='hdc' bus='ide'/>
    </disk>
    <disk type='block' device='cdrom'>
      <target dev='sdb' bus='scsi'/>
    </disk>
    <disk type='file' device='disk'>
      <driver name="qemu" type="qcow2" cache="none"/>
      <source file='/tmp/foobar2'/>
      <target dev='vdc' bus='virtio'/>
      <boot order='1'/>
      <shareable/>
    </disk>
    <disk type='block' device='disk'>
      <source dev='/dev/default-pool/overlay.img'/>
      <target dev='sdd' bus='usb'/>
    </disk>
    <disk type='file' device='disk'>
      <driver name='tap' type='qcow' cache="writethrough"/>
      <source file='/tmp/foobar4'/>
      <target dev='xvdc' bus='xen'/>
    </disk>
    <disk type='file' device='cdrom'>
      <source startupPolicy='requisite'/>
      <target dev='hdb' bus='ide'/>
    </disk>
    <disk type="volume" device="disk">
      <driver name="qemu"/>
      <source pool="pool" volume="foobarvolume"/>
      <target dev="hdc" bus="virtio"/>
      <readonly/>
    </disk>


    <!-- interfaces -->
    <interface type='network'>
      <source network='default'/>
      <mac address='22:22:33:54:32:10'/>
      <model type='e1000'/>
    </interface>
    <interface type='network'>
      <source network='idontexistfool'/>
      <mac address='22:11:11:11:11:11'/>
    </interface>
    <interface type='network'>
      <source network='dupmac'/>
      <mac address='22:22:33:54:32:11'/>
    </interface>
    <interface type='user'/>
    <interface type='bridge'>
      <source bridge='brempty'/>
      <mac address='22:22:33:44:AA:BB'/>
      <model type='virtio'/>
      <boot order='123'/>
    </interface>
    <interface type='bridge'>
      <source bridge='br0'/>
      <mac address='22:00:00:44:AA:BF'/>
      <model type='e1000'/>
    </interface>
    <interface type='ethernet'>
      <mac address='00:11:7f:33:44:55'/>
      <script path='/etc/qemu-ifup'/>
      <target dev='nic02'/>
    </interface>
    <interface type="direct">
      <mac address="F0:11:22:33:44:5F"/>
      <boot order='3'/>
      <source dev="eth0.1" mode="vepa"/>
      <virtualport type="802.1Qbg">
        <parameters managerid="12" typeid="1193046" typeidversion="1" instanceid="09b11c53-8b5c-4eeb-8f00-d84eaa0aaa3b"/>
      </virtualport>
      <address type="pci" domain="0x0000" bus="0x00" slot="0x07" function="0x0"/>
    </interface>


    <!-- input devices -->
    <input type='mouse' bus='ps2'/>
    <input type='tablet' bus='usb'/>


    <!-- Graphics devices -->
    <graphics type='vnc' display=':3.4' xauth='/testdir/.Xauthority' fullscreen='yes'/>
    <graphics type='vnc'/>
    <graphics type='vnc' listen="1.2.3.4" keymap="fi"/>
    <graphics type='vnc' port="5903" passwd="foobar"/>
    <graphics type='rdp'/>
    <graphics type='spice' autoport='yes' passwd=''/>
    <graphics type="spice" passwd="newpass" port="6000" tlsPort="6001" listen="1.2.3.4">
      <channel name="inputs" mode="secure"/>
      <channel name="main" mode="any"/>
      <channel name="record" mode="insecure"/>
    </graphics>

    <!-- controller devices -->
    <controller type='scsi' model='virtio-scsi'/>
    <controller type='usb'/>

    <!-- sound devices -->
    <sound model='sb16'/>
    <sound model='es1370'/>
    <sound model='ich6'/>


    <!-- Video devices -->
    <video>
      <model type='vmvga'/>
    </video>
    <video>
      <model type='cirrus' vram='10240' heads='3'/>
    </video>


    <!-- hostdev devices -->
    <hostdev mode='subsystem' type='usb' managed='yes'>
      <source>
        <vendor id='0x04b3'/>
        <product id='0x4485'/>
      </source>
    </hostdev>
    <hostdev mode='subsystem' type='usb' managed='yes'>
      <source>
        <address bus='0x03' device='0x02'/>
      </source>
      <boot order='9'/>
    </hostdev>
    <hostdev mode='subsystem' type='pci' managed='yes'>
      <source>
        <address bus='0x00' slot='0x19' function="0x0"/>
      </source>
      <rom bar='off'/>
    </hostdev>
    <hostdev mode='subsystem' type='pci' managed='yes'>
      <source>
        <address domain="0x03" bus='0x00' slot='0x19' function="0x0"/>
      </source>
      <boot order='6'/>
    </hostdev>


    <!-- serial devices -->
    <serial type='null'/>
    <serial type='tcp'>
      <source mode='bind' host='my.source.host' service='1234'/>
      <protocol type='telnet'/>
    </serial>


    <!-- parallel devices -->
    <parallel type='file'>
      <source path='/tmp/foo.log'/>
    </parallel>
    <parallel type='unix'>
      <source mode='bind' path='/tmp/foobar'/>
    </parallel>
    <parallel type='udp'>
      <source mode='bind' host='my.bind.host' service='1111'/>
      <source mode='connect' host='my.source.host' service='2222'/>
    </parallel>


    <!-- console devices -->
    <console type='pty'>
      <target type='virtio'/>
    </console>
    <console type='pty'>
      <target type='uml'/>
    </console>


    <!-- channel devices -->
    <channel type='pipe'>
      <source path='/tmp/guestfwd'/>
      <target type='guestfwd' address='10.0.2.1' port='4600'/>
    </channel>
    <channel type='spicevmc'>
      <target type='virtio' name='com.redhat.spice.0'/>
      <address type='virtio-serial' controller='1' bus='0' port='3'/>
    </channel>
    <channel type='pty'>
      <target type='virtio' name='org.qemu.guest_agent.0'/>
    </channel>
    <channel type='unix'>
      <source mode='bind'/>
      <target type='virtio' name='org.libguestfs.channel.0'/>
    </channel>


    <!-- watchdog devices -->
    <watchdog model='ib700' action='poweroff'/>


    <!-- smartcard devices -->
    <smartcard mode='host'>
      <address type='ccid' controller='0' slot='0'/>
    </smartcard>
    <smartcard mode='host-certificates'>
      <certificate>cert1</certificate>
      <certificate>cert2</certificate>
      <certificate>cert3</certificate>
    </smartcard>
    <smartcard mode='passthrough' type='spicevmc'/>
    <smartcard mode='passthrough' type='tcp'>
      <source mode='bind' host='127.0.0.1' service='2001'/>
      <protocol type='raw'/>
    </smartcard>


    <!-- redir devices -->
    <redirdev bus='usb' type='tcp'>
      <source mode='connect' host='localhost' service='4000'/>
      <protocol type='raw'/>
    </redirdev>
    <redirdev bus='usb' type='spicevmc'>
      <address type='usb' bus='0' port='4'/>
      <boot order='7'/>
    </redirdev>
    <redirfilter>
      <usbdev class='0x08' vendor='0x15E1' product='0x2007' version='1.10' allow='yes'/>
      <usbdev class='-1' vendor='-1' product='-1' version='-1' allow='no'/>
    </redirfilter>


    <!-- filesystems -->
    <filesystem>
      <driver type='handle'/>
      <source dir='/foo/bar'/>
      <target dir='/bar/baz'/>
    </filesystem>
    <filesystem type='template'>
      <source name='template_fedora'/>
      <target dir='/bar/baz'/>
    </filesystem>
    <filesystem type='mount' accessmode='squash'>
      <driver type='path' wrpolicy='immediate'/>
      <source dir='/foo/bar'/>
      <target dir='/bar/baz'/>
    </filesystem>
    <filesystem type='mount' accessmode='mapped'>
      <driver type='path'/>
      <source dir='/foo/bar'/>
      <target dir='/bar/baz'/>
    </filesystem>


    <!-- tpm devices -->
    <tpm model='tpm-tis'>
      <backend type='passthrough'>
        <device path='/dev/tzz'/>
      </backend>
    </tpm>

    <!-- rng devices -->
    <rng model='virtio'>
      <rate period='2000' bytes='1234'/>
      <backend model='egd' type='tcp'>
        <source mode='connect' host='1.2.3.4' service='1234'/>
      </backend>
    </rng>

    <!-- panic notifier devices -->
    <panic>
      <address type='isa' iobase='0x505'/>
    </panic>

    <!-- memballoon device -->
    <memballoon model='virtio'/>
  </devices>
</domain>

<domain type='test'>
  <name>test-alternate-devs</name>
  <uuid>4a64cc71-19c4-2fd0-2323-00aa941ea3c3</uuid>
  <description>Test alternate devices that can't be crammed in
test-many-devices, like an alternate RNG.
  </description>
  <title>test alternate devs (title)</title>
  <memory>8388608</memory>
  <currentMemory>2097152</currentMemory>
  <vcpu>2</vcpu>
  <cpu mode='host-model'/>
  <os>
    <type arch='i686'>hvm</type>
    <boot dev='hd'/>
  </os>
  <clock offset='utc'/>
  <on_poweroff>destroy</on_poweroff>
  <on_reboot>restart</on_reboot>
  <on_crash>destroy</on_crash>
  <devices>
    <rng model='virtio'>
      <rate bytes='123' period='1234'/>
      <backend model='random'>/dev/hwrng</backend>
    </rng>
  </devices>
</domain>

<domain type='test'>
  <name>test-clone-simple</name>
  <currentMemory>204800</currentMemory>
  <memory>409600</memory>
  <uuid>12345678-1234-FFFF-1234-12345678FFFF</uuid>
  <os>
    <type arch='i686'>hvm</type>
    <loader>/usr/lib/xen/boot/hvmloader</loader>
    <boot dev='hd'/>
  </os>
  <features>
    <acpi/><apic/>
  </features>
  <clock offset="utc"/>
  <on_poweroff>destroy</on_poweroff>
  <on_reboot>restart</on_reboot>
  <on_crash>restart</on_crash>
  <vcpu>5</vcpu>
  <devices>
    <emulator>/usr/lib/xen/bin/qemu-dm</emulator>
    <disk type='file' device='disk'>
      <source file='/dev/default-pool/test-clone-simple.img'/>
      <target dev='hda' bus='ide'/>
      <driver type="qcow2"/>
    </disk>
    <interface type='user'>
      <mac address='22:11:11:11:11:11'/>
    </interface>
    <parallel type='file'>
      <source path='/tmp/foo.log'/>
    </parallel>
  </devices>
</domain>


<domain type='test'>
  <name>test-for-clone</name>
  <currentMemory>204800</currentMemory>
  <memory>409600</memory>
  <uuid>12345678-1234-1234-1234-12345678FFFF</uuid>
  <os>
    <type arch='i686'>hvm</type>
    <loader>/usr/lib/xen/boot/hvmloader</loader>
    <boot dev='hd'/>
  </os>
  <features>
    <acpi/><apic/>
  </features>
  <clock offset="utc"/>
  <on_poweroff>destroy</on_poweroff>
  <on_reboot>restart</on_reboot>
  <on_crash>restart</on_crash>
  <vcpu>5</vcpu>
  <devices>
    <emulator>/usr/lib/xen/bin/qemu-dm</emulator>
    <disk type='block' device='floppy'>
      <source dev='/dev/disk-pool/diskvol1'/>
      <target dev='fda' bus='fdc'/>
      <driver type="vmdk"/>
    </disk>
    <disk type='block' device='disk'>
      <source dev='/dev/disk-pool/diskvol2'/>
      <target dev='sda' bus='scsi'/>
      <readonly/>
    </disk>
    <disk type='block' device='cdrom'>
      <target dev='sdb' bus='scsi'/>
    </disk>
    <disk type='block' device='disk'>
      <source dev='/dev/default-pool/collidevol1.img'/>
      <target dev='sdc' bus='scsi'/>
      <driver type="qcow2"/>
      <readonly/>
      <shareable/>
    </disk>
    <disk type='file' device='disk'>
      <source file='/dev/default-pool/default-vol'/>
      <target dev='hda' bus='ide'/>
    </disk>
    <disk type='file' device='disk'>
      <source file='/dev/default-pool/testvol2.img'/>
      <target dev='hdb' bus='ide'/>
    </disk>
    <interface type='network'>
      <source network='default'/>
      <mac address='22:22:33:12:34:AB'/>
      <model type='e1000'/>
    </interface>
    <interface type='user'>
      <mac address='22:11:11:11:11:11'/>
    </interface>
    <parallel type='file'>
      <source path='/tmp/foo.log'/>
    </parallel>
  </devices>
</domain>


<domain type='test'>
  <name>test-halffull-clone</name>
  <currentMemory>204800</currentMemory>
  <memory>409600</memory>
  <uuid>abcd5678-1234-1234-1234-12345678FFFF</uuid>
  <os>
    <type arch='i686'>hvm</type>
    <loader>/usr/lib/xen/boot/hvmloader</loader>
    <boot dev='hd'/>
  </os>
  <features>
    <acpi/><apic/>
  </features>
  <clock offset="utc"/>
  <on_poweroff>destroy</on_poweroff>
  <on_reboot>restart</on_reboot>
  <on_crash>restart</on_crash>
  <vcpu>5</vcpu>
  <devices>
    <emulator>/usr/lib/xen/bin/qemu-dm</emulator>
    <disk type='block' device='disk'>
      <source dev='/halffull-pool/testvol1.img'/>
      <target dev='hda' bus='ide'/>
    </disk>
    <disk type='block' device='disk'>
      <source dev='/halffull-pool/testvol2.img'/>
      <target dev='hdb' bus='ide'/>
    </disk>
    <interface type='user'>
      <mac address='22:11:11:11:11:11'/>
    </interface>
  </devices>
</domain>


<domain type='test'>
  <name>test-full-clone</name>
  <currentMemory>204800</currentMemory>
  <memory>409600</memory>
  <uuid>abcd5678-aaaa-1234-1234-12345678FFFF</uuid>
  <os>
    <type arch='i686'>hvm</type>
    <loader>/usr/lib/xen/boot/hvmloader</loader>
    <boot dev='hd'/>
  </os>
  <features>
    <acpi/><apic/>
  </features>
  <clock offset="utc"/>
  <on_poweroff>destroy</on_poweroff>
  <on_reboot>restart</on_reboot>
  <on_crash>restart</on_crash>
  <vcpu>5</vcpu>
  <devices>
    <emulator>/usr/lib/xen/bin/qemu-dm</emulator>
    <disk type='block' device='disk'>
      <source dev='/full-pool/testvol1.img'/>
      <target dev='hda' bus='ide'/>
    </disk>
    <interface type='user'>
      <mac address='22:11:11:11:11:11'/>
    </interface>
    <console type='pty'/>
  </devices>
</domain>


<domain type='test'>
  <name>test-xenpv-kernel</name>
  <uuid>596a5d2171f48fb2e068e2386a5c413e</uuid>
  <os>
    <type>xen</type>
    <kernel>/var/lib/xen/vmlinuz.2Dn2YT</kernel>
    <initrd>/var/lib/xen/initrd.img.0u-Vhq</initrd>
    <cmdline>method=http://download.fedora.devel.redhat.com/pub/fedora/linux/core/test/5.91/x86_64/os</cmdline>
  </os>
  <memory>430080</memory>
  <vcpu>2</vcpu>
  <on_poweroff>destroy</on_poweroff>
  <on_reboot>destroy</on_reboot>
  <on_crash>destroy</on_crash>
  <devices>
    <disk type='file' device='disk'>
      <source file='/root/some.img'/>
      <target dev='xvda'/>
    </disk>
    <console tty='/dev/pts/4'/>
  </devices>
</domain>


<domain type='test'>
  <name>test-duplicate-usb</name>
  <uuid>4a64cc71-19c4-2fd0-2323-3050abaea3c3</uuid>
  <memory>8388608</memory>
  <currentMemory>2097152</currentMemory>
  <vcpu>2</vcpu>
  <os>
    <type arch='i686'>hvm</type>
    <boot dev='hd'/>
  </os>
  <clock offset='utc'/>
  <on_poweroff>destroy</on_poweroff>
  <on_reboot>restart</on_reboot>
  <on_crash>destroy</on_crash>
  <devices>
    <hostdev mode='subsystem' type='usb' managed='yes'>
      <source>
        <product id='0x7e04'/>
        <vendor id='0x03f0'/>
      </source>
    </hostdev>
  </devices>
</domain>

<domain type='test' xmlns:test='http://libvirt.org/schemas/domain/test/1.0'>
  <name>test-state-shutoff</name>
  <memory>1048576</memory>
  <bootloader>/tmp/bootfoo</bootloader>
  <test:runstate>5</test:runstate>
</domain>
<domain type='test' xmlns:test='http://libvirt.org/schemas/domain/test/1.0'>
  <name>test-state-paused</name>
  <memory>1048576</memory>
  <bootloader>/tmp/bootfoo</bootloader>
  <test:runstate>3</test:runstate>
</domain>
<domain type='test' xmlns:test='http://libvirt.org/schemas/domain/test/1.0'>
  <name>test-state-crashed</name>
  <memory>1048576</memory>
  <bootloader>/tmp/bootfoo</bootloader>
  <test:runstate>6</test:runstate>
</domain>
<domain type='test' xmlns:test='http://libvirt.org/schemas/domain/test/1.0'>
  <name>test-state-pmsuspended</name>
  <memory>1048576</memory>
  <bootloader>/tmp/bootfoo</bootloader>
  <test:runstate>7</test:runstate>
</domain>
<domain type='test' xmlns:test='http://libvirt.org/schemas/domain/test/1.0'>
  <name>test-state-transient</name>
  <memory>1048576</memory>
  <bootloader>/tmp/bootfoo</bootloader>
  <test:transient/>
</domain>
<domain type='test' xmlns:test='http://libvirt.org/schemas/domain/test/1.0'>
  <name>test-state-managedsave</name>
  <memory>1048576</memory>
  <bootloader>/tmp/bootfoo</bootloader>
  <test:runstate>5</test:runstate>
  <test:hasmanagedsave/>
</domain>





<!-- ############ -->
<!-- Snapshot VMs -->
<!-- ############ -->


<domain type='test' xmlns:test='http://libvirt.org/schemas/domain/test/1.0'>
  <name>test-snapshots</name>
  <memory>409600</memory>
  <uuid>12345678-1234-FDDF-1234-12345678FFFF</uuid>
  <bootloader>/tmp/bootfoo</bootloader>
  <devices>
    <disk type='file' device='disk'>
      <source file='/dev/default-pool/test-clone-simple.img'/>
      <target dev='hda' bus='ide'/>
    </disk>
    <graphics type='vnc'/>
  </devices>

<test:domainsnapshot>
  <name>internal-root</name>
  <state>running</state>
  <creationTime>1375905080</creationTime>
  <memory snapshot='internal'/>
  <disks>
    <disk name='hda' snapshot='internal'/>
  </disks>
  <description>FOO
desc line #2
ba</description>
  <domain type='test'>
    <name>test-snapshots</name>
    <uuid>12345678-1234-fddf-1234-12345678ffff</uuid>
    <memory unit='KiB'>409600</memory>
    <currentMemory unit='KiB'>409600</currentMemory>
    <vcpu placement='static'>1</vcpu>
    <bootloader>/tmp/bootfoo</bootloader>
    <os>
      <type arch='i686'>xen</type>
    </os>
    <clock offset='utc'/>
    <on_poweroff>destroy</on_poweroff>
    <on_reboot>restart</on_reboot>
    <on_crash>destroy</on_crash>
    <devices>
      <disk type='file' device='disk'>
        <source file='/dev/default-pool/test-clone-simple.img'/>
        <target dev='hda' bus='ide'/>
        <address type='drive' controller='0' bus='0' target='0' unit='0'/>
      </disk>
      <controller type='ide' index='0'/>
      <graphics type='vnc'/>
    </devices>
  </domain>
  <active>0</active>
</test:domainsnapshot>

<test:domainsnapshot>
  <name>internal-root-child1</name>
  <state>running</state>
  <parent>
    <name>internal-root</name>
  </parent>
  <creationTime>1375885107</creationTime>
  <memory snapshot='internal'/>
  <disks>
    <disk name='hda' snapshot='internal'/>
  </disks>
  <domain type='test'>
    <name>test-snapshots</name>
    <uuid>12345678-1234-fddf-1234-12345678ffff</uuid>
    <memory unit='KiB'>409600</memory>
    <currentMemory unit='KiB'>409600</currentMemory>
    <vcpu placement='static'>1</vcpu>
    <bootloader>/tmp/bootfoo</bootloader>
    <os>
      <type arch='i686'>xen</type>
    </os>
    <clock offset='utc'/>
    <on_poweroff>destroy</on_poweroff>
    <on_reboot>restart</on_reboot>
    <on_crash>destroy</on_crash>
    <devices>
      <disk type='file' device='disk'>
        <source file='/dev/default-pool/test-clone-simple.img'/>
        <target dev='hda' bus='ide'/>
        <address type='drive' controller='0' bus='0' target='0' unit='0'/>
      </disk>
      <controller type='ide' index='0'/>
      <graphics type='vnc'/>
    </devices>
  </domain>
  <active>1</active>
</test:domainsnapshot>

<test:domainsnapshot>
  <name>offline-root</name>
  <state>shutoff</state>
  <creationTime>1375905902</creationTime>
  <memory snapshot='no'/>
  <disks>
    <disk name='hda' snapshot='internal'/>
  </disks>
  <domain type='test'>
    <name>test-snapshots</name>
    <uuid>12345678-1234-fddf-1234-12345678ffff</uuid>
    <memory unit='KiB'>409600</memory>
    <currentMemory unit='KiB'>409600</currentMemory>
    <vcpu placement='static'>1</vcpu>
    <bootloader>/tmp/bootfoo</bootloader>
    <os>
      <type arch='i686'>xen</type>
    </os>
    <clock offset='utc'/>
    <on_poweroff>destroy</on_poweroff>
    <on_reboot>restart</on_reboot>
    <on_crash>destroy</on_crash>
    <devices>
      <disk type='file' device='disk'>
        <source file='/dev/default-pool/test-clone-simple.img'/>
        <target dev='hda' bus='ide'/>
        <address type='drive' controller='0' bus='0' target='0' unit='0'/>
      </disk>
      <controller type='ide' index='0'/>
      <graphics type='vnc'/>
    </devices>
  </domain>
  <active>0</active>
</test:domainsnapshot>

<test:domainsnapshot>
  <name>offline-root-child1</name>
  <state>shutoff</state>
  <parent>
    <name>offline-root</name>
  </parent>
  <creationTime>1375905916</creationTime>
  <memory snapshot='no'/>
  <disks>
    <disk name='hda' snapshot='internal'/>
  </disks>
  <domain type='test'>
    <name>test-snapshots</name>
    <uuid>12345678-1234-fddf-1234-12345678ffff</uuid>
    <memory unit='KiB'>409600</memory>
    <currentMemory unit='KiB'>409600</currentMemory>
    <vcpu placement='static'>1</vcpu>
    <bootloader>/tmp/bootfoo</bootloader>
    <os>
      <type arch='i686'>xen</type>
    </os>
    <clock offset='utc'/>
    <on_poweroff>destroy</on_poweroff>
    <on_reboot>restart</on_reboot>
    <on_crash>destroy</on_crash>
    <devices>
      <disk type='file' device='disk'>
        <source file='/dev/default-pool/test-clone-simple.img'/>
        <target dev='hda' bus='ide'/>
        <address type='drive' controller='0' bus='0' target='0' unit='0'/>
      </disk>
      <controller type='ide' index='0'/>
      <graphics type='vnc'/>
    </devices>
  </domain>
  <active>0</active>
</test:domainsnapshot>

<test:domainsnapshot>
  <name>offline-root-child2</name>
  <state>shutoff</state>
  <parent>
    <name>offline-root</name>
  </parent>
  <creationTime>137590600</creationTime>
  <memory snapshot='no'/>
  <disks>
    <disk name='hda' snapshot='internal'/>
  </disks>
  <domain type='test'>
    <name>test-snapshots</name>
    <uuid>12345678-1234-fddf-1234-12345678ffff</uuid>
    <memory unit='KiB'>409600</memory>
    <currentMemory unit='KiB'>409600</currentMemory>
    <vcpu placement='static'>1</vcpu>
    <bootloader>/tmp/bootfoo</bootloader>
    <os>
      <type arch='i686'>xen</type>
    </os>
    <clock offset='utc'/>
    <on_poweroff>destroy</on_poweroff>
    <on_reboot>restart</on_reboot>
    <on_crash>destroy</on_crash>
    <devices>
      <disk type='file' device='disk'>
        <source file='/dev/default-pool/test-clone-simple.img'/>
        <target dev='hda' bus='ide'/>
        <address type='drive' controller='0' bus='0' target='0' unit='0'/>
      </disk>
      <controller type='ide' index='0'/>
      <graphics type='vnc'/>
    </devices>
  </domain>
  <active>0</active>
</test:domainsnapshot>

<test:domainsnapshot>
  <name>snap-paused</name>
  <state>paused</state>
  <creationTime>1375903080</creationTime>
  <memory snapshot='internal'/>
  <disks>
    <disk name='hda' snapshot='internal'/>
  </disks>
  <domain type='test'>
    <name>test-snapshots</name>
    <uuid>12345678-1234-fddf-1234-12345678ffff</uuid>
    <memory unit='KiB'>409600</memory>
    <currentMemory unit='KiB'>409600</currentMemory>
    <vcpu placement='static'>1</vcpu>
    <bootloader>/tmp/bootfoo</bootloader>
    <os>
      <type arch='i686'>xen</type>
    </os>
    <clock offset='utc'/>
    <on_poweroff>destroy</on_poweroff>
    <on_reboot>restart</on_reboot>
    <on_crash>destroy</on_crash>
    <devices>
      <disk type='file' device='disk'>
        <source file='/dev/default-pool/test-clone-simple.img'/>
        <target dev='hda' bus='ide'/>
        <address type='drive' controller='0' bus='0' target='0' unit='0'/>
      </disk>
      <controller type='ide' index='0'/>
      <graphics type='vnc'/>
    </devices>
  </domain>
  <active>0</active>
</test:domainsnapshot>

<test:domainsnapshot>
  <name>snap-pmsuspended</name>
  <state>pmsuspended</state>
  <creationTime>1375903080</creationTime>
  <memory snapshot='internal'/>
  <disks>
    <disk name='hda' snapshot='internal'/>
  </disks>
  <domain type='test'>
    <name>test-snapshots</name>
    <uuid>12345678-1234-fddf-1234-12345678ffff</uuid>
    <memory unit='KiB'>409600</memory>
    <currentMemory unit='KiB'>409600</currentMemory>
    <vcpu placement='static'>1</vcpu>
    <bootloader>/tmp/bootfoo</bootloader>
    <os>
      <type arch='i686'>xen</type>
    </os>
    <clock offset='utc'/>
    <on_poweroff>destroy</on_poweroff>
    <on_reboot>restart</on_reboot>
    <on_crash>destroy</on_crash>
    <devices>
      <disk type='file' device='disk'>
        <source file='/dev/default-pool/test-clone-simple.img'/>
        <target dev='hda' bus='ide'/>
        <address type='drive' controller='0' bus='0' target='0' unit='0'/>
      </disk>
      <controller type='ide' index='0'/>
      <graphics type='vnc'/>
    </devices>
  </domain>
  <active>0</active>
</test:domainsnapshot>

<test:domainsnapshot>
  <name>aaa-external-mem</name>
  <state>running</state>
  <creationTime>1365903080</creationTime>
  <memory snapshot='external' file='/path/to/memory/state'/>
  <disks>
    <disk name='hda' snapshot='external'>
      <source file='/path/to/new'/>
    </disk>
  </disks>
  <domain type='test'>
    <name>test-snapshots</name>
    <uuid>12345678-1234-fddf-1234-12345678ffff</uuid>
    <memory unit='KiB'>409600</memory>
    <currentMemory unit='KiB'>409600</currentMemory>
    <vcpu placement='static'>1</vcpu>
    <bootloader>/tmp/bootfoo</bootloader>
    <os>
      <type arch='i686'>xen</type>
    </os>
    <clock offset='utc'/>
    <on_poweroff>destroy</on_poweroff>
    <on_reboot>restart</on_reboot>
    <on_crash>destroy</on_crash>
    <devices>
      <disk type='file' device='disk'>
        <source file='/dev/default-pool/test-clone-simple.img'/>
        <target dev='hda' bus='ide'/>
        <address type='drive' controller='0' bus='0' target='0' unit='0'/>
      </disk>
      <controller type='ide' index='0'/>
      <graphics type='vnc'/>
    </devices>
  </domain>
  <active>0</active>
</test:domainsnapshot>

<test:domainsnapshot>
  <name>zzz-external-diskonly</name>
  <state>shutoff</state>
  <creationTime>1365903080</creationTime>
  <disks>
    <disk name='hda' snapshot='external'>
      <source file='/path/to/diskonly'/>
    </disk>
  </disks>
  <domain type='test'>
    <name>test-snapshots</name>
    <uuid>12345678-1234-fddf-1234-12345678ffff</uuid>
    <memory unit='KiB'>409600</memory>
    <currentMemory unit='KiB'>409600</currentMemory>
    <vcpu placement='static'>1</vcpu>
    <bootloader>/tmp/bootfoo</bootloader>
    <os>
      <type arch='i686'>xen</type>
    </os>
    <clock offset='utc'/>
    <on_poweroff>destroy</on_poweroff>
    <on_reboot>restart</on_reboot>
    <on_crash>destroy</on_crash>
    <devices>
      <disk type='file' device='disk'>
        <source file='/dev/default-pool/test-clone-simple.img'/>
        <target dev='hda' bus='ide'/>
        <address type='drive' controller='0' bus='0' target='0' unit='0'/>
      </disk>
      <controller type='ide' index='0'/>
      <graphics type='vnc'/>
    </devices>
  </domain>
  <active>0</active>
</test:domainsnapshot>

</domain>





<!-- ######## -->
<!-- Networks -->
<!-- ######## -->



<network>
  <name>default</name>
  <uuid>715666b7-dbd4-6c78-fa55-94863da09f2d</uuid>
  <forward mode='nat'/>
  <bridge name='virbr0' stp='on' forwardDelay='0' />
  <ip address='192.168.122.1' netmask='255.255.255.0'>
    <dhcp>
      <range start='192.168.122.2' end='192.168.122.254' />
    </dhcp>
  </ip>
</network>


<network>
  <name>isolated_net</name>
  <ip address='192.168.100.1' netmask='255.255.255.0'>
    <dhcp>
      <range start='192.168.100.128' end='192.168.100.254'/>
    </dhcp>
  </ip>
  <bandwidth>
    <inbound average="1000" peak="5000" burst="5120"/>
    <outbound average="1000" peak="5000" burst="5120"/>
  </bandwidth>
</network>


<network>
  <name>nat_to_eth0</name>
  <forward dev='eth0'/>
  <ip address='192.168.100.1' netmask='255.255.255.0'>
    <dhcp>
      <range start='192.168.100.128' end='192.168.100.254'/>
    </dhcp>
  </ip>
</network>


<network>
  <name>route</name>
  <uuid>715666b7-aaaa-6c78-fa55-94863da09f2d</uuid>
  <forward mode='route'/>
  <ip address='192.168.123.1' netmask='255.255.255.0'>
    <dhcp>
      <range start='192.168.123.2' end='192.168.123.254' />
    </dhcp>
  </ip>
</network>


<network>
  <name>netboot</name>
  <uuid>81ff0d90-c91e-6742-64da-4a736edb9a9b</uuid>
  <bridge name="virbr1" stp='off' delay='1'/>
  <domain name="example.com"/>
  <forward/>
  <ip address="192.168.122.1" netmask="255.255.255.0">
    <tftp root="/var/lib/tftproot" />
    <dhcp>
      <range start="192.168.122.2" end="192.168.122.254" />
      <bootp file="pxeboot.img" />
    </dhcp>
  </ip>
</network>


<network>
  <name>plainbridge-portgroups</name>
  <uuid>b1b9d7c6-f620-048f-71ee-ca3ba1ac3e98</uuid>
  <forward mode='bridge'/>
  <bridge name='br2' />
  <portgroup name='engineering' default='yes'>
    <virtualport type='802.1Qbh'>
      <parameters profileid='test'/>
    </virtualport>
    <bandwidth>
      <inbound average='1000' peak='5000' burst='5120'/>
      <outbound average='1000' peak='5000' burst='5120'/>
    </bandwidth>
  </portgroup>
  <portgroup name='sales'>
    <virtualport type='802.1Qbh'>
      <parameters profileid='salestest'/>
    </virtualport>
    <bandwidth>
      <inbound average='500' peak='2000' burst='2560'/>
      <outbound average='128' peak='256' burst='256'/>
    </bandwidth>
  </portgroup>
</network>


<network>
  <name>ipv4_prefix</name>
  <uuid>81ff0d90-c91e-6742-64da-4a736edb9122</uuid>
  <forward dev='eth1' mode='nat'>
    <interface dev='eth1'/>
  </forward>
  <bridge name='ipv4_prefix' stp='on' delay='0' />
  <ip family='ipv4' address='192.168.50.1' prefix='24'>
  </ip>
</network>


<network>
  <name>ipv4_nomask</name>
  <uuid>81ff0d90-aaaa-6742-64da-4a736edb9a9b</uuid>
  <bridge name='ipv4_nomask' stp='on' delay='0' />
  <ip family='ipv4' address='10.24.10.1'>
  </ip>
</network>


<network ipv6='yes'>
  <name>ipv6_empty</name>
  <uuid>591d28b3-25fd-21f5-ac71-e1877d787945</uuid>
  <bridge name='virbr1' stp='on' delay='0' />
</network>


<network>
  <name>ipv6_2ranges</name>
  <uuid>e08c0cc3-b892-b53b-c41d-c4f526291be9</uuid>
  <forward mode='nat'/>
  <bridge name='virbr2' stp='on' delay='0' />
  <domain name='net6'/>
  <ip address='192.168.6.1' netmask='255.255.255.0'>
    <dhcp>
      <range start='192.168.6.128' end='192.168.6.254' />
    </dhcp>
  </ip>
  <ip family='ipv6' address='fd00:beef:10:6::1' prefix='64'>
    <dhcp>
      <range start='fd00:beef:10:6::1:1' end='fd00:beef:10:6::1:f1' />
    </dhcp>
  </ip>
</network>


<network>
  <name>ipv6_multirange</name>
  <uuid>41b4afe4-87bb-8087-6724-5e208a2d483a</uuid>
  <forward mode='nat'/>
  <bridge name='virbr3' stp='on' delay='0' />
  <domain name='net7'/>
  <ip address='192.168.7.1' netmask='255.255.255.0'>
    <dhcp>
      <range start='192.168.7.128' end='192.168.7.254' />
      <host mac='52:54:00:60:7d:5d' name='paul' ip='192.168.7.2' />
      <host mac='52:54:00:69:eb:91' name='badbob' ip='192.168.7.3' />
    </dhcp>
  </ip>
  <ip family='ipv6' address='fd00:beef:10:7::1' prefix='64'>
    <dhcp>
      <range start='fd00:beef:10:7::1:1' end='fd00:beef:10:7::1:f1' />
      <host id='00:03:00:01:52:54:00:60:7d:5d' name='paul' ip='fd00:beef:10:7::7:2' />
      <host id='00:03:00:01:52:54:00:69:eb:91' name='badbob' ip='fd00:beef:10:7::7:4' />
    </dhcp>
  </ip>
  <ip family='ipv6' address='fd00:beef:12::' prefix='48' via='fd00:beef:10:7::7:2'>
  </ip>
  <ip family='ipv4' address='192.168.19.0' netmask='255.255.255.0'>
  </ip>
</network>


<network>
  <name>ipv6_multirange2</name>
  <uuid>f9c6675f-98f8-ce75-b39a-02c1d23081e0</uuid>
  <forward mode='nat'/>
  <bridge name='virbr4' stp='on' delay='0' />
  <domain name='net8'/>
  <ip family='ipv4' address='192.168.8.1' netmask='255.255.255.0'>
    <dhcp>
      <range start='192.168.8.64' end='192.168.8.79' />
    </dhcp>
  </ip>
  <ip family='ipv6' address='fd00:beef:10:8::1' prefix='64'>
    <dhcp>
      <range start='fd00:beef:10:8::1:1' end='fd00:beef:10:8::1:f1' />
      <host id='0:3:0:1:52:54:00:d0:2e:22' name='btrfs2' ip='fd00:beef:10:8::2:5' />
    </dhcp>
  </ip>
  <ip family='ipv6' address='fd00:beef:13::' prefix='48' via='fd00:beef:10:8::2:5'>
  </ip>
  <ip family='ipv4' address='192.168.81.0' netmask='255.255.255.0' via='192.168.8.2'>
  </ip>
</network>

<network ipv6='yes'>
  <name>ipv6route</name>
  <domain name='bar' />
  <forward mode='route' dev='eth1'/>
  <ip family='ipv6' address='fd00:db8:ac10:fd01::1' prefix='64'>
    <dhcp>
      <range start='fd00:db8:ac10:fd01::100' end='fd00:db8:ac10:fd01::1ff'/>
    </dhcp>
  </ip>
  <route family='ipv6' address='fd00:db8:ac10:fd00::' prefix='64' gateway='fd00:db8:ac10:fd01::1' />
</network>






<!-- ####### -->
<!-- Storage -->
<!-- ####### -->



<pool type='dir'>
  <name>default-pool</name>
  <uuid>35bb2ad9-388a-cdfe-461a-b8907f6e53fe</uuid>
  <capacity>107374182400</capacity>
  <allocation>0</allocation>
  <available>107374182400</available>
  <source>
  </source>
  <target>
    <path>/dev/default-pool</path>
    <permissions>
      <mode>0700</mode>
      <owner>10736</owner>
      <group>10736</group>
    </permissions>
  </target>

  <volume>
    <name>default-vol</name>
    <capacity>1000000</capacity>
    <allocation>50000</allocation>
    <target>
      <format type='qcow2'/>
      <permissions>
        <mode>0700</mode>
        <owner>10736</owner>
        <group>10736</group>
      </permissions>
    </target>
  </volume>
  <volume>
    <name>iso-vol</name>
    <capacity>1000000</capacity>
    <allocation>50000</allocation>
    <target>
      <format type='iso'/>
      <permissions>
        <mode>0700</mode>
        <owner>10736</owner>
        <group>10736</group>
      </permissions>
    </target>
  </volume>
  <volume>
    <name>bochs-vol</name>
    <capacity>1000000</capacity>
    <allocation>50000</allocation>
    <target>
      <format type='bochs'/>
      <permissions>
        <mode>0700</mode>
        <owner>10736</owner>
        <group>10736</group>
      </permissions>
    </target>
  </volume>
  <volume>
    <name>testvol1.img</name>
    <capacity>1000000</capacity>
    <allocation>50000</allocation>
    <target>
      <format type='qcow2'/>
      <permissions>
        <mode>0700</mode>
        <owner>10736</owner>
        <group>10736</group>
      </permissions>
    </target>
  </volume>
  <volume>
    <name>testvol2.img</name>
    <capacity>1000000</capacity>
    <allocation>50000</allocation>
    <target>
      <format type='qcow2'/>
      <permissions>
        <mode>0700</mode>
        <owner>10736</owner>
        <group>10736</group>
      </permissions>
    </target>
  </volume>
  <volume>
    <name>UPPER</name>
    <capacity>1000000</capacity>
    <allocation>50000</allocation>
    <target>
      <permissions>
        <mode>0700</mode>
        <owner>10736</owner>
        <group>10736</group>
      </permissions>
    </target>
  </volume>
  <volume>
    <name>test-clone-simple.img</name>
    <capacity>1000000</capacity>
    <allocation>50000</allocation>
    <target>
      <permissions>
        <mode>0700</mode>
        <owner>10736</owner>
        <group>10736</group>
      </permissions>
    </target>
  </volume>
  <volume>
    <name>collidevol1.img</name>
    <capacity>1000000</capacity>
    <allocation>50000</allocation>
    <target/>
  </volume>
  <volume>
    <name>sharevol.img</name>
    <capacity>1000000</capacity>
    <allocation>50000</allocation>
    <target/>
  </volume>
  <volume>
    <name>backingl3.img</name>
    <capacity>1000000</capacity>
    <allocation>50000</allocation>
    <target>
      <format type='raw'/>
    </target>
  </volume>
  <volume>
    <name>backingl2.img</name>
    <capacity>1000000</capacity>
    <allocation>50000</allocation>
    <target>
      <format type='qcow2'/>
    </target>
    <backingStore>
      <path>/dev/default-pool/backingl3.img</path>
    </backingStore>
  </volume>
  <volume>
    <name>backingl1.img</name>
    <capacity>1000000</capacity>
    <allocation>50000</allocation>
    <target>
      <format type='qcow2'/>
    </target>
    <backingStore>
      <path>/dev/default-pool/backingl2.img</path>
    </backingStore>
  </volume>
  <volume>
    <name>overlay.img</name>
    <capacity>1000000</capacity>
    <allocation>50000</allocation>
    <target>
      <format type='qcow2'/>
    </target>
    <backingStore>
      <path>/dev/default-pool/backingl1.img</path>
    </backingStore>
  </volume>


  <!-- fake arm media -->
  <volume>
    <name>test-arm-kernel</name>
    <capacity>1000000</capacity>
    <allocation>50000</allocation>
    <target>
      <format type='raw'/>
    </target>
  </volume>
  <volume>
    <name>test-arm-initrd</name>
    <capacity>1000000</capacity>
    <allocation>50000</allocation>
    <target>
      <format type='raw'/>
    </target>
  </volume>
  <volume>
    <name>test-arm-dtb</name>
    <capacity>1000000</capacity>
    <allocation>50000</allocation>
    <target>
      <format type='raw'/>
    </target>
  </volume>
</pool>


<pool type='dir'>
  <name>spurious-slash-pool</name>
  <uuid>35bb2ad9-1122-cdfe-461a-b8907f6e53fe</uuid>
  <capacity>107374182400</capacity>
  <allocation>0</allocation>
  <available>107374182400</available>
  <source>
  </source>
  <target>
    <path>/spurious-slash-pool//</path>
    <permissions>
      <mode>0700</mode>
      <owner>10736</owner>
      <group>10736</group>
    </permissions>
  </target>

  <volume>
    <name>default-vol</name>
    <capacity>1000000</capacity>
    <allocation>50000</allocation>
    <target/>
  </volume>
  <volume>
    <name>testvol1.img</name>
    <capacity>1000000</capacity>
    <allocation>50000</allocation>
    <target/>
  </volume>
  <volume>
    <name>testvol2.img</name>
    <capacity>1000000</capacity>
    <allocation>50000</allocation>
    <target/>
  </volume>
  <volume>
    <name>collidevol1.img</name>
    <capacity>1000000</capacity>
    <allocation>50000</allocation>
    <target/>
  </volume>
</pool>


<pool type='dir'>
  <name>inactive-pool</name>
  <uuid>35bb2aaa-388a-cdfe-461a-b8907f6e53fe</uuid>
  <capacity>107374182400</capacity>
  <allocation>0</allocation>
  <available>107374182400</available>
  <source>
  </source>
  <target>
    <path>/inactive-pool</path>
    <permissions>
      <mode>0700</mode>
      <owner>10736</owner>
      <group>10736</group>
    </permissions>
  </target>

  <volume>
    <name>inactive-vol</name>
    <capacity>1000000</capacity>
    <allocation>50000</allocation>
    <target>
      <format type='qcow2'/>
      <permissions>
        <mode>0700</mode>
        <owner>10736</owner>
        <group>10736</group>
      </permissions>
    </target>
  </volume>
</pool>


<pool type='dir'>
  <name>cross-pool</name>
  <uuid>35bb2ad9-388a-cdfe-461a-b8907f6e5abc</uuid>
  <capacity>107374182400</capacity>
  <allocation>0</allocation>
  <available>107374182400</available>
  <source>
  </source>
  <target>
    <path>/dev/cross-pool</path>
    <permissions>
      <mode>0700</mode>
      <owner>10736</owner>
      <group>10736</group>
    </permissions>
  </target>
  <volume>
    <name>testvol1.img</name>
    <capacity>1000000</capacity>
    <allocation>50000</allocation>
    <target>
      <permissions>
        <mode>0700</mode>
        <owner>10736</owner>
        <group>10736</group>
      </permissions>
    </target>
  </volume>
  <volume>
    <name>testvol2.img</name>
    <capacity>1000000</capacity>
    <allocation>50000</allocation>
    <target>
      <permissions>
        <mode>0700</mode>
        <owner>10736</owner>
        <group>10736</group>
      </permissions>
    </target>
  </volume>
</pool>


<pool type='disk'>
  <name>halffull-pool</name>
  <uuid>35bb2ad9-388a-cdfe-461a-b8907f6e5444</uuid>
  <capacity>3000</capacity>
  <allocation>3000</allocation>
  <available>0</available>
  <source>
    <device path='/dev/hda'/>
  </source>
  <target>
    <path>/halffull-pool</path>
    <permissions>
      <mode>0700</mode>
      <owner>10736</owner>
      <group>10736</group>
    </permissions>
  </target>
  <volume>
    <name>testvol1.img</name>
    <capacity>1000</capacity>
    <allocation>1000</allocation>
    <target>
      <permissions>
        <mode>0700</mode>
        <owner>10736</owner>
        <group>10736</group>
      </permissions>
    </target>
  </volume>
  <volume>
    <name>testvol2.img</name>
    <capacity>1000</capacity>
    <allocation>1000</allocation>
    <target>
      <permissions>
        <mode>0700</mode>
        <owner>10736</owner>
        <group>10736</group>
      </permissions>
    </target>
  </volume>
</pool>


<pool type='dir'>
  <name>full-pool</name>
  <uuid>35bb2ad9-388a-cdfe-461a-b8907f6e5555</uuid>
  <capacity>1</capacity>
  <allocation>1</allocation>
  <available>0</available>
  <source>
  </source>
  <target>
    <path>/full-pool</path>
    <permissions>
      <mode>0700</mode>
      <owner>10736</owner>
      <group>10736</group>
    </permissions>
  </target>
  <volume>
    <name>testvol1.img</name>
    <capacity>107374182400</capacity>
    <allocation>107374182400</allocation>
    <target>
      <format type='qcow2'/>
      <permissions>
        <mode>0700</mode>
        <owner>10736</owner>
        <group>10736</group>
      </permissions>
    </target>
  </volume>
</pool>


<pool type='logical'>
  <name>disk-pool</name>
  <uuid>35bb2ad9-388a-cdfe-461a-b8907f6e5aaa</uuid>
  <capacity>107374182400</capacity>
  <allocation>0</allocation>
  <available>107374182400</available>
  <source>
  </source>
  <target>
    <path>/dev/disk-pool</path>
    <permissions>
      <mode>0700</mode>
      <owner>10736</owner>
      <group>10736</group>
    </permissions>
  </target>

  <volume>
    <name>diskvol1</name>
    <capacity>1000000</capacity>
    <allocation>50000</allocation>
    <target>
      <permissions>
        <mode>0700</mode>
        <owner>10736</owner>
        <group>10736</group>
      </permissions>
    </target>
  </volume>
</pool>


<pool type='iscsi'>
  <name>iscsi-pool</name>
  <uuid>abcdead9-388a-cdfe-461a-b8907f6e5aaa</uuid>
  <capacity>107374182400</capacity>
  <allocation>0</allocation>
  <available>107374182400</available>
  <source>
    <host name="iscsi.example.com"/>
    <device path="demo-target"/>
  </source>
  <target>
    <path>/iscsi-pool</path>
    <permissions>
      <mode>0700</mode>
      <owner>10736</owner>
      <group>10736</group>
    </permissions>
  </target>

  <volume>
    <name>diskvol1</name>
    <capacity>1000000</capacity>
    <allocation>50000</allocation>
    <target>
      <format type='unknown'/>
      <permissions>
        <mode>0700</mode>
        <owner>10736</owner>
        <group>10736</group>
      </permissions>
    </target>
  </volume>
</pool>


<pool type='rbd'>
  <name>rbd-ceph</name>
  <uuid>4bcd023e-990e-fcf6-d95c-52dd0cd938c8</uuid>
  <capacity unit='bytes'>47256127143936</capacity>
  <allocation unit='bytes'>5537792235090</allocation>
  <available unit='bytes'>35978000121856</available>
  <source>
    <host name='ceph-mon-1.example.com' port='6789'/>
    <host name='ceph-mon-2.example.com' port='6789'/>
    <host name='ceph-mon-3.example.com' port='6789'/>
    <name>rbd</name>
  </source>
</pool>

<pool type='sheepdog'>
  <name>myshpool</name>
  <uuid>581381f8-a13f-4f7c-89b5-9c9b71c64834</uuid>
  <capacity unit='bytes'>107374182400</capacity>
  <allocation unit='bytes'>53687091200</allocation>
  <available unit='bytes'>53687091200</available>
  <source>
    <host name='localhost' port='7000'/>
    <name>mysheeppool</name>
  </source>
  <volume type='network'>
  <name>vol_sheepdog</name>
<<<<<<< HEAD
  <capacity unit='bytes'>1024</capacity>
  <allocation unit='bytes'>0</allocation>
  <target>
    <path>myshpool:vol_sheepdog</path>
=======
  <key>sheep/vol_sheepdog</key>
  <capacity unit='bytes'>1024</capacity>
  <allocation unit='bytes'>0</allocation>
  <target>
    <path>sheepdog:vol_sheepdog</path>
>>>>>>> ad1f0fa0
    <format type='unknown'/>
    <permissions>
      <mode>0600</mode>
      <owner>4294967295</owner>
      <group>4294967295</group>
    </permissions>
    </target>
  </volume>
</pool>

<pool type='gluster'>
  <name>gluster-pool</name>
  <uuid>7b83ef6d-28da-44f1-841f-2011320f13b0</uuid>
  <capacity unit='bytes'>492258959360</capacity>
  <allocation unit='bytes'>16975638528</allocation>
  <available unit='bytes'>475283320832</available>
  <source>
    <host name='192.168.1.100'/>
    <dir path='/'/>
    <name>test-volume</name>
  </source>
  <volume type='network'>
<<<<<<< HEAD
  <name>test-volume2.raw</name>
=======
  <name>test-gluster.raw</name>
>>>>>>> ad1f0fa0
  <key>gluster://192.168.1.100/test-volume/test-gluster.raw</key>
  <capacity unit='bytes'>10737418240</capacity>
  <allocation unit='bytes'>2489327616</allocation>
  <target>
    <path>gluster://192.168.1.100/test-volume/test-gluster.raw</path>
    <format type='raw'/>
    <permissions>
      <mode>0666</mode>
      <owner>0</owner>
      <group>0</group>
    </permissions>
    <timestamps>
      <atime>1413881655.870313004</atime>
      <mtime>1411649104.965642390</mtime>
      <ctime>1412163870.190503958</ctime>
    </timestamps>
  </target>
  </volume>
</pool>






<!-- ####### -->
<!-- Devices -->
<!-- ####### -->



<device>
  <name>computer</name>
  <capability type='system'>
    <hardware>
      <vendor>LENOVO</vendor>
      <version>ThinkPad T61</version>
      <serial>L3B2616</serial>
      <uuid>97e80381-494f-11cb-8e0e-cbc168f7d753</uuid>
    </hardware>
    <firmware>
      <vendor>LENOVO</vendor>
      <version>7LET51WW (1.21 )</version>
      <release_date>08/22/2007</release_date>
    </firmware>
  </capability>
</device>


<device>
  <name>net_00_1c_25_10_b1_e4</name>
  <parent>pci_8086_1049</parent>
  <capability type='net'>
    <interface>eth0</interface>
    <address>00:1c:25:10:b1:e4</address>
    <capability type='80203'/>
  </capability>
</device>

<device>
  <name>net_00_1c_25_10_b1_ea</name>
  <parent>pci_8086_1022</parent>
  <capability type='net'>
    <interface>physeth2</interface>
    <address>00:1c:25:10:aa:e4</address>
    <capability type='80203'/>
  </capability>
</device>

<device>
  <name>net_00_1c_bf_04_29_a4</name>
  <parent>pci_8086_4227</parent>
  <capability type='net'>
    <interface>wlan0</interface>
    <address>00:1c:bf:04:29:a4</address>
    <capability type='80211'/>
  </capability>
</device>


<device>
  <name>net_00_1c_bf_04_29_a4_0</name>
  <parent>pci_8086_4227</parent>
  <capability type='net'>
    <interface>wmaster0</interface>
    <address>00:1c:bf:04:29:a4</address>
  </capability>
</device>


<device>
  <name>net_3e_79_a5_6f_37_c3</name>
  <parent>computer</parent>
  <capability type='net'>
    <interface>virbr0</interface>
    <address>3e:79:a5:6f:37:c3</address>
  </capability>
</device>


<device>
  <name>net_computer_loopback</name>
  <parent>computer</parent>
  <capability type='net'>
    <interface>lo</interface>
    <address>00:00:00:00:00:00</address>
  </capability>
</device>


<device>
  <name>pci_1180_476</name>
  <parent>pci_8086_2448</parent>
  <driver>
    <name>yenta_cardbus</name>
  </driver>
  <capability type='pci'>
    <domain>1</domain>
    <bus>21</bus>
    <slot>10</slot>
    <function>50</function>
    <product id='0x0476'>RL5c476 II</product>
    <vendor id='0x1180'>Ricoh Co Ltd</vendor>
    <iommuGroup number='3'>
      <address domain='0x0000' bus='0x15' slot='0x00' function='0x4'/>
    </iommuGroup>
  </capability>
</device>


<device>
  <name>pci_1180_592</name>
  <parent>pci_8086_2448</parent>
  <capability type='pci'>
    <domain>0</domain>
    <bus>21</bus>
    <slot>0</slot>
    <function>4</function>
    <product id='0x0592'>R5C592 Memory Stick Bus Host Adapter</product>
    <vendor id='0x1180'>Ricoh Co Ltd</vendor>
    <iommuGroup number='3'>
      <address domain='0x0001' bus='0x15' slot='0x0A' function='0x4'/>
    </iommuGroup>
  </capability>
</device>


<device>
  <name>pci_1180_822</name>
  <parent>pci_8086_2448</parent>
  <driver>
    <name>sdhci-pci</name>
  </driver>
  <capability type='pci'>
    <domain>2</domain>
    <bus>21</bus>
    <slot>0</slot>
    <function>2</function>
    <product id='0x0822'>R5C822 SD/SDIO/MMC/MS/MSPro Host Adapter</product>
    <vendor id='0x1180'>Ricoh Co Ltd</vendor>
  </capability>
</device>


<device>
  <name>pci_1180_832</name>
  <parent>pci_8086_2448</parent>
  <driver>
    <name>firewire_ohci</name>
  </driver>
  <capability type='pci'>
    <domain>0</domain>
    <bus>21</bus>
    <slot>0</slot>
    <function>1</function>
    <product id='0x0832'>R5C832 IEEE 1394 Controller</product>
    <vendor id='0x1180'>Ricoh Co Ltd</vendor>
  </capability>
</device>


<device>
  <name>pci_1180_843</name>
  <parent>pci_8086_2448</parent>
  <driver>
    <name>ricoh-mmc</name>
  </driver>
  <capability type='pci'>
    <domain>0</domain>
    <bus>21</bus>
    <slot>0</slot>
    <function>3</function>
    <product id='0x0843'>R5C843 MMC Host Controller</product>
    <vendor id='0x1180'>Ricoh Co Ltd</vendor>
  </capability>
</device>


<device>
  <name>pci_1180_852</name>
  <parent>pci_8086_2448</parent>
  <capability type='pci'>
    <domain>0</domain>
    <bus>21</bus>
    <slot>0</slot>
    <function>5</function>
    <product id='0x0852'>xD-Picture Card Controller</product>
    <vendor id='0x1180'>Ricoh Co Ltd</vendor>
  </capability>
</device>


<device>
  <name>pci_8086_1049</name>
  <parent>computer</parent>
  <driver>
    <name>e1000e</name>
  </driver>
  <capability type='pci'>
    <domain>0</domain>
    <bus>0</bus>
    <slot>25</slot>
    <function>0</function>
    <product id='0x1049'>82566MM Gigabit Network Connection</product>
    <vendor id='0x8086'>Intel Corporation</vendor>
  </capability>
</device>


<device>
  <name>pci_8086_2448</name>
  <parent>computer</parent>
  <capability type='pci'>
    <domain>0</domain>
    <bus>0</bus>
    <slot>30</slot>
    <function>0</function>
    <product id='0x2448'>82801 Mobile PCI Bridge</product>
    <vendor id='0x8086'>Intel Corporation</vendor>
  </capability>
</device>


<device>
  <name>pci_8086_2811</name>
  <parent>computer</parent>
  <capability type='pci'>
    <domain>0</domain>
    <bus>0</bus>
    <slot>31</slot>
    <function>0</function>
    <product id='0x2811'>82801HBM (ICH8M-E) LPC Interface Controller</product>
    <vendor id='0x8086'>Intel Corporation</vendor>
  </capability>
</device>


<device>
  <name>pci_8086_2829</name>
  <parent>computer</parent>
  <driver>
    <name>ahci</name>
  </driver>
  <capability type='pci'>
    <domain>0</domain>
    <bus>0</bus>
    <slot>31</slot>
    <function>2</function>
    <product id='0x2829'>82801HBM/HEM (ICH8M/ICH8M-E) SATA AHCI Controller</product>
    <vendor id='0x8086'>Intel Corporation</vendor>
  </capability>
</device>


<device>
  <name>pci_8086_2829_scsi_host</name>
  <parent>pci_8086_2829</parent>
  <capability type='scsi_host'>
    <host>0</host>
  </capability>
</device>


<device>
  <name>pci_8086_2829_scsi_host_0</name>
  <parent>pci_8086_2829</parent>
  <capability type='scsi_host'>
    <host>1</host>
  </capability>
</device>


<device>
  <name>pci_8086_2829_scsi_host_1</name>
  <parent>pci_8086_2829</parent>
  <capability type='scsi_host'>
    <host>2</host>
  </capability>
</device>


<device>
  <name>pci_8086_2829_scsi_host_scsi_device_lun0</name>
  <parent>pci_8086_2829_scsi_host</parent>
  <driver>
    <name>sd</name>
  </driver>
  <capability type='scsi'>
    <host>0</host>
    <bus>0</bus>
    <target>0</target>
    <lun>0</lun>
    <type>disk</type>
  </capability>
</device>


<device>
  <name>pci_8086_2829_scsi_host_scsi_host</name>
  <parent>pci_8086_2829_scsi_host</parent>
  <capability type='scsi_host'>
    <host>0</host>
  </capability>
</device>


<device>
  <name>pci_8086_2830</name>
  <parent>computer</parent>
  <driver>
    <name>uhci_hcd</name>
  </driver>
  <capability type='pci'>
    <domain>0</domain>
    <bus>0</bus>
    <slot>29</slot>
    <function>0</function>
    <product id='0x2830'>82801H (ICH8 Family) USB UHCI Controller #1</product>
    <vendor id='0x8086'>Intel Corporation</vendor>
  </capability>
</device>


<device>
  <name>pci_8086_2831</name>
  <parent>computer</parent>
  <driver>
    <name>uhci_hcd</name>
  </driver>
  <capability type='pci'>
    <domain>0</domain>
    <bus>0</bus>
    <slot>29</slot>
    <function>1</function>
    <product id='0x2831'>82801H (ICH8 Family) USB UHCI Controller #2</product>
    <vendor id='0x8086'>Intel Corporation</vendor>
  </capability>
</device>


<device>
  <name>pci_8086_2832</name>
  <parent>computer</parent>
  <driver>
    <name>uhci_hcd</name>
  </driver>
  <capability type='pci'>
    <domain>0</domain>
    <bus>0</bus>
    <slot>29</slot>
    <function>2</function>
    <product id='0x2832'>82801H (ICH8 Family) USB UHCI Controller #3</product>
    <vendor id='0x8086'>Intel Corporation</vendor>
  </capability>
</device>


<device>
  <name>pci_8086_2834</name>
  <parent>computer</parent>
  <driver>
    <name>uhci_hcd</name>
  </driver>
  <capability type='pci'>
    <domain>0</domain>
    <bus>0</bus>
    <slot>26</slot>
    <function>0</function>
    <product id='0x2834'>82801H (ICH8 Family) USB UHCI Controller #4</product>
    <vendor id='0x8086'>Intel Corporation</vendor>
  </capability>
</device>


<device>
  <name>pci_8086_2835</name>
  <parent>computer</parent>
  <driver>
    <name>uhci_hcd</name>
  </driver>
  <capability type='pci'>
    <domain>0</domain>
    <bus>0</bus>
    <slot>26</slot>
    <function>1</function>
    <product id='0x2835'>82801H (ICH8 Family) USB UHCI Controller #5</product>
    <vendor id='0x8086'>Intel Corporation</vendor>
  </capability>
</device>


<device>
  <name>pci_8086_2836</name>
  <parent>computer</parent>
  <driver>
    <name>ehci_hcd</name>
  </driver>
  <capability type='pci'>
    <domain>0</domain>
    <bus>0</bus>
    <slot>29</slot>
    <function>7</function>
    <product id='0x2836'>82801H (ICH8 Family) USB2 EHCI Controller #1</product>
    <vendor id='0x8086'>Intel Corporation</vendor>
  </capability>
</device>


<device>
  <name>pci_8086_283a</name>
  <parent>computer</parent>
  <driver>
    <name>ehci_hcd</name>
  </driver>
  <capability type='pci'>
    <domain>0</domain>
    <bus>0</bus>
    <slot>26</slot>
    <function>7</function>
    <product id='0x283a'>82801H (ICH8 Family) USB2 EHCI Controller #2</product>
    <vendor id='0x8086'>Intel Corporation</vendor>
  </capability>
</device>


<device>
  <name>pci_8086_283e</name>
  <parent>computer</parent>
  <driver>
    <name>i801_smbus</name>
  </driver>
  <capability type='pci'>
    <domain>0</domain>
    <bus>0</bus>
    <slot>31</slot>
    <function>3</function>
    <product id='0x283e'>82801H (ICH8 Family) SMBus Controller</product>
    <vendor id='0x8086'>Intel Corporation</vendor>
  </capability>
</device>


<device>
  <name>pci_8086_283f</name>
  <parent>computer</parent>
  <driver>
    <name>pcieport-driver</name>
  </driver>
  <capability type='pci'>
    <domain>0</domain>
    <bus>0</bus>
    <slot>28</slot>
    <function>0</function>
    <product id='0x283f'>82801H (ICH8 Family) PCI Express Port 1</product>
    <vendor id='0x8086'>Intel Corporation</vendor>
  </capability>
</device>


<device>
  <name>pci_8086_2841</name>
  <parent>computer</parent>
  <driver>
    <name>pcieport-driver</name>
  </driver>
  <capability type='pci'>
    <domain>0</domain>
    <bus>0</bus>
    <slot>28</slot>
    <function>1</function>
    <product id='0x2841'>82801H (ICH8 Family) PCI Express Port 2</product>
    <vendor id='0x8086'>Intel Corporation</vendor>
  </capability>
</device>


<device>
  <name>pci_8086_2843</name>
  <parent>computer</parent>
  <driver>
    <name>pcieport-driver</name>
  </driver>
  <capability type='pci'>
    <domain>0</domain>
    <bus>0</bus>
    <slot>28</slot>
    <function>2</function>
    <product id='0x2843'>82801H (ICH8 Family) PCI Express Port 3</product>
    <vendor id='0x8086'>Intel Corporation</vendor>
  </capability>
</device>


<device>
  <name>pci_8086_2845</name>
  <parent>computer</parent>
  <driver>
    <name>pcieport-driver</name>
  </driver>
  <capability type='pci'>
    <domain>0</domain>
    <bus>0</bus>
    <slot>28</slot>
    <function>3</function>
    <product id='0x2845'>82801H (ICH8 Family) PCI Express Port 4</product>
    <vendor id='0x8086'>Intel Corporation</vendor>
  </capability>
</device>


<device>
  <name>pci_8086_2847</name>
  <parent>computer</parent>
  <driver>
    <name>pcieport-driver</name>
  </driver>
  <capability type='pci'>
    <domain>0</domain>
    <bus>0</bus>
    <slot>28</slot>
    <function>4</function>
    <product id='0x2847'>82801H (ICH8 Family) PCI Express Port 5</product>
    <vendor id='0x8086'>Intel Corporation</vendor>
  </capability>
</device>


<device>
  <name>pci_8086_284b</name>
  <parent>computer</parent>
  <driver>
    <name>HDA Intel</name>
  </driver>
  <capability type='pci'>
    <domain>0</domain>
    <bus>0</bus>
    <slot>27</slot>
    <function>0</function>
    <product id='0x284b'>82801H (ICH8 Family) HD Audio Controller</product>
    <vendor id='0x8086'>Intel Corporation</vendor>
  </capability>
</device>


<device>
  <name>pci_8086_2850</name>
  <parent>computer</parent>
  <driver>
    <name>ata_piix</name>
  </driver>
  <capability type='pci'>
    <domain>0</domain>
    <bus>0</bus>
    <slot>31</slot>
    <function>1</function>
    <product id='0x2850'>82801HBM/HEM (ICH8M/ICH8M-E) IDE Controller</product>
    <vendor id='0x8086'>Intel Corporation</vendor>
  </capability>
</device>


<device>
  <name>pci_8086_2850_scsi_host</name>
  <parent>pci_8086_2850</parent>
  <capability type='scsi_host'>
    <host>3</host>
  </capability>
</device>


<device>
  <name>pci_8086_2850_scsi_host_0</name>
  <parent>pci_8086_2850</parent>
  <capability type='scsi_host'>
    <host>4</host>
  </capability>
</device>


<device>
  <name>pci_8086_2850_scsi_host_scsi_device_lun0</name>
  <parent>pci_8086_2850_scsi_host</parent>
  <driver>
    <name>sr</name>
  </driver>
  <capability type='scsi'>
    <host>3</host>
    <bus>0</bus>
    <target>0</target>
    <lun>0</lun>
    <type>cdrom</type>
  </capability>
</device>


<device>
  <name>pci_8086_2850_scsi_host_scsi_host</name>
  <parent>pci_8086_2850_scsi_host</parent>
  <capability type='scsi_host'>
    <host>3</host>
  </capability>
</device>


<device>
  <name>pci_8086_2a00</name>
  <parent>computer</parent>
  <driver>
    <name>agpgart-intel</name>
  </driver>
  <capability type='pci'>
    <domain>0</domain>
    <bus>2</bus>
    <slot>0</slot>
    <function>15</function>
    <product id='0x2a00'>Mobile PM965/GM965/GL960 Memory Controller Hub</product>
    <vendor id='0x8086'>Intel Corporation</vendor>
  </capability>
</device>


<device>
  <name>pci_8086_2a02</name>
  <parent>computer</parent>
  <driver>
    <name>i915</name>
  </driver>
  <capability type='pci'>
    <domain>0</domain>
    <bus>0</bus>
    <slot>2</slot>
    <function>0</function>
    <product id='0x2a02'>Mobile GM965/GL960 Integrated Graphics Controller</product>
    <vendor id='0x8086'>Intel Corporation</vendor>
  </capability>
</device>


<device>
  <name>pci_8086_2a03</name>
  <parent>computer</parent>
  <capability type='pci'>
    <domain>0</domain>
    <bus>0</bus>
    <slot>2</slot>
    <function>1</function>
    <product id='0x2a03'>Mobile GM965/GL960 Integrated Graphics Controller</product>
    <vendor id='0x8086'>Intel Corporation</vendor>
  </capability>
</device>


<device>
  <name>pci_8086_2a04</name>
  <parent>computer</parent>
  <capability type='pci'>
    <domain>0</domain>
    <bus>0</bus>
    <slot>3</slot>
    <function>0</function>
    <product id='0x2a04'>Mobile PM965/GM965 MEI Controller</product>
    <vendor id='0x8086'>Intel Corporation</vendor>
  </capability>
</device>


<device>
  <name>pci_8086_2a06</name>
  <parent>computer</parent>
  <capability type='pci'>
    <domain>0</domain>
    <bus>0</bus>
    <slot>3</slot>
    <function>2</function>
    <product id='0x2a06'>Mobile PM965/GM965 PT IDER Controller</product>
    <vendor id='0x8086'>Intel Corporation</vendor>
  </capability>
</device>


<device>
  <name>pci_8086_2a07</name>
  <parent>computer</parent>
  <driver>
    <name>serial</name>
  </driver>
  <capability type='pci'>
    <domain>0</domain>
    <bus>0</bus>
    <slot>3</slot>
    <function>3</function>
    <product id='0x2a07'>Mobile PM965/GM965 KT Controller</product>
    <vendor id='0x8086'>Intel Corporation</vendor>
  </capability>
</device>


<device>
  <name>pci_8086_4227</name>
  <parent>pci_8086_2841</parent>
  <driver>
    <name>iwl3945</name>
  </driver>
  <capability type='pci'>
    <domain>0</domain>
    <bus>3</bus>
    <slot>0</slot>
    <function>0</function>
    <product id='0x4227'>PRO/Wireless 3945ABG [Golan] Network Connection</product>
    <vendor id='0x8086'>Intel Corporation</vendor>
  </capability>
</device>


<device>
  <name>storage_serial_ST910021AS_5MH04L87</name>
  <parent>pci_8086_2829_scsi_host_scsi_device_lun0</parent>
  <capability type='storage'>
    <block>/dev/sda</block>
    <bus>pci</bus>
    <drive_type>disk</drive_type>
    <model>ST910021AS</model>
    <vendor>ATA</vendor>
    <serial>ST910021AS_5MH04L87</serial>
    <size>100030242816</size>
  </capability>
</device>


<device>
  <name>storage_serial_SATA_WDC_WD1600AAJS__WD_WCAP95119685</name>
  <parent>pci_8086_27c0_scsi_host_scsi_device_lun0</parent>
  <capability type='storage'>
    <block>/dev/sda</block>
    <bus>scsi</bus>
    <drive_type>disk</drive_type>
    <model>WDC WD1600AAJS-2</model>
    <vendor>ATA</vendor>
    <size>160041885696</size>
  </capability>
</device>

<device>
  <name>storage_model_DVDRAM_GSA_U10N</name>
  <parent>pci_8086_2850_scsi_host_scsi_device_lun0</parent>
  <capability type='storage'>
    <block>/dev/sr1</block>
    <bus>pci</bus>
    <drive_type>cdrom</drive_type>
    <model>DVDRAM GSA-U10N</model>
    <vendor>HL-DT-ST</vendor>
    <capability type='removable'>
      <media_available>0</media_available>
      <media_size>0</media_size>
    </capability>
  </capability>
</device>


<device>
  <name>storage_model_DVDRAM_GSA_U1200N</name>
  <parent>pci_8086_2850_scsi_host_scsi_device_lun0</parent>
  <capability type='storage'>
    <block>/dev/sr0</block>
    <bus>pci</bus>
    <drive_type>cdrom</drive_type>
    <model>DVDRAM GSA-U10N</model>
    <vendor>HL-DT-ST</vendor>
    <capability type='removable'>
      <media_available>1</media_available>
      <media_size>1234</media_size>
      <media_label>Fedora12_media</media_label>
    </capability>
  </capability>
</device>


<!-- Floppy drive empty -->
<device>
  <name>storage_serial_MITSUMI_MITSUMI_USB_FDD_061M</name>
  <parent>usb_device_3ee_6901_noserial_if0_scsi_host_0_scsi_device_lun0</parent>
  <capability type='storage'>
    <block>/dev/fda</block>
    <bus>usb</bus>
    <drive_type>floppy</drive_type>
    <model>USB FDD 061M</model>
    <vendor>MITSUMI</vendor>
    <serial>MITSUMI_MITSUMI_USB_FDD_061M</serial>
    <capability type='removable'>
      <media_available>0</media_available>
      <media_size>0</media_size>
    </capability>
    <capability type='hotpluggable' />
  </capability>
</device>


<!-- Floppy drive full -->
<device>
  <name>storage_serial_MITSUMI_MITSUMI_USB_FDD_061M_2</name>
  <parent>usb_device_3ee_6901_noserial_if0_scsi_host_0_scsi_device_lun0</parent>
  <capability type='storage'>
    <block>/dev/fdb</block>
    <bus>usb</bus>
    <drive_type>floppy</drive_type>
    <model>USB FDD 061M</model>
    <vendor>MITSUMI</vendor>
    <serial>MITSUMI_MITSUMI_USB_FDD_061M</serial>
    <capability type='removable'>
      <media_available>1</media_available>
      <media_size>123456</media_size>
      <media_label>Floppy_install_label</media_label>
    </capability>
    <capability type='hotpluggable' />
  </capability>
</device>


<device>
  <name>storage_serial_SanDisk_Cruzer_Micro_2004453082054CA1BEEE_0_0</name>
  <parent>usb_device_781_5151_2004453082054CA1BEEE_if0_scsi_host_0_scsi_device_lun0</parent>
  <capability type='storage'>
    <block>/dev/sdb</block>
    <bus>usb</bus>
    <drive_type>disk</drive_type>
    <model>Cruzer Micro</model>
    <vendor>SanDisk</vendor>
    <capability type='removable'>
      <media_available>1</media_available>
      <media_size>12345678</media_size>
      <media_label>Windows_Media</media_label>
    </capability>
    <capability type='hotpluggable' />
  </capability>
</device>


<device>
  <name>usb_device_1d6b_1_0000_00_1a_0</name>
  <parent>pci_8086_2834</parent>
  <driver>
    <name>usb</name>
  </driver>
  <capability type='usb_device'>
    <bus>3</bus>
    <device>1</device>
    <product id='0x0001'>1.1 root hub</product>
    <vendor id='0x1d6b'>Linux Foundation</vendor>
  </capability>
</device>


<device>
  <name>usb_device_1d6b_1_0000_00_1a_0_if0</name>
  <parent>usb_device_1d6b_1_0000_00_1a_0</parent>
  <driver>
    <name>hub</name>
  </driver>
  <capability type='usb'>
    <number>0</number>
    <class>9</class>
    <subclass>0</subclass>
    <protocol>0</protocol>
  </capability>
</device>


<device>
  <name>usb_device_1d6b_1_0000_00_1a_1</name>
  <parent>pci_8086_2835</parent>
  <driver>
    <name>usb</name>
  </driver>
  <capability type='usb_device'>
    <bus>4</bus>
    <device>1</device>
    <product id='0x0001'>1.1 root hub</product>
    <vendor id='0x1d6b'>Linux Foundation</vendor>
  </capability>
</device>


<device>
  <name>usb_device_1d6b_1_0000_00_1a_1_if0</name>
  <parent>usb_device_1d6b_1_0000_00_1a_1</parent>
  <driver>
    <name>hub</name>
  </driver>
  <capability type='usb'>
    <number>0</number>
    <class>9</class>
    <subclass>0</subclass>
    <protocol>0</protocol>
  </capability>
</device>


<device>
  <name>usb_device_1d6b_1_0000_00_1d_0</name>
  <parent>pci_8086_2830</parent>
  <driver>
    <name>usb</name>
  </driver>
  <capability type='usb_device'>
    <bus>5</bus>
    <device>1</device>
    <product id='0x0001'>1.1 root hub</product>
    <vendor id='0x1d6b'>Linux Foundation</vendor>
  </capability>
</device>


<device>
  <name>usb_device_1d6b_1_0000_00_1d_0_if0</name>
  <parent>usb_device_1d6b_1_0000_00_1d_0</parent>
  <driver>
    <name>hub</name>
  </driver>
  <capability type='usb'>
    <number>0</number>
    <class>9</class>
    <subclass>0</subclass>
    <protocol>0</protocol>
  </capability>
</device>


<device>
  <name>usb_device_1d6b_1_0000_00_1d_1</name>
  <parent>pci_8086_2831</parent>
  <driver>
    <name>usb</name>
  </driver>
  <capability type='usb_device'>
    <bus>6</bus>
    <device>1</device>
    <product id='0x0001'>1.1 root hub</product>
    <vendor id='0x1d6b'>Linux Foundation</vendor>
  </capability>
</device>


<device>
  <name>usb_device_1d6b_1_0000_00_1d_1_if0</name>
  <parent>usb_device_1d6b_1_0000_00_1d_1</parent>
  <driver>
    <name>hub</name>
  </driver>
  <capability type='usb'>
    <number>0</number>
    <class>9</class>
    <subclass>0</subclass>
    <protocol>0</protocol>
  </capability>
</device>


<device>
  <name>usb_device_781_5151_2004453082054CA1BEEE</name>
  <parent>usb_device_1d6b_2_0000_00_1a_7</parent>
  <capability type='usb_device'>
    <bus>1</bus>
    <device>4</device>
    <product id='0x5151'>Cruzer Micro 256/512MB Flash Drive</product>
    <vendor id='0x0781'>SanDisk Corp.</vendor>
  </capability>
</device>


<device>
  <name>usb_device_1d6b_1_0000_00_1d_2</name>
  <parent>pci_8086_2832</parent>
  <driver>
    <name>usb</name>
  </driver>
  <capability type='usb_device'>
    <bus>7</bus>
    <device>1</device>
    <product id='0x0001'>1.1 root hub</product>
    <vendor id='0x1d6b'>Linux Foundation</vendor>
  </capability>
</device>


<device>
  <name>usb_device_1d6b_1_0000_00_1d_2_if0</name>
  <parent>usb_device_1d6b_1_0000_00_1d_2</parent>
  <driver>
    <name>hub</name>
  </driver>
  <capability type='usb'>
    <number>0</number>
    <class>9</class>
    <subclass>0</subclass>
    <protocol>0</protocol>
  </capability>
</device>


<device>
  <name>usb_device_1d6b_2_0000_00_1a_7</name>
  <parent>pci_8086_283a</parent>
  <driver>
    <name>usb</name>
  </driver>
  <capability type='usb_device'>
    <bus>1</bus>
    <device>1</device>
    <product id='0x0002'>2.0 root hub</product>
    <vendor id='0x1d6b'>Linux Foundation</vendor>
  </capability>
</device>


<device>
  <name>usb_device_1d6b_2_0000_00_1a_7_if0</name>
  <parent>usb_device_1d6b_2_0000_00_1a_7</parent>
  <driver>
    <name>hub</name>
  </driver>
  <capability type='usb'>
    <number>0</number>
    <class>9</class>
    <subclass>0</subclass>
    <protocol>0</protocol>
  </capability>
</device>


<device>
  <name>usb_device_1d6b_2_0000_00_1d_7</name>
  <parent>pci_8086_2836</parent>
  <driver>
    <name>usb</name>
  </driver>
  <capability type='usb_device'>
    <bus>2</bus>
    <device>1</device>
    <product id='0x0002'>2.0 root hub</product>
    <vendor id='0x1d6b'>Linux Foundation</vendor>
  </capability>
</device>


<device>
  <name>usb_device_1d6b_2_0000_00_1d_7_if0</name>
  <parent>usb_device_1d6b_2_0000_00_1d_7</parent>
  <driver>
    <name>hub</name>
  </driver>
  <capability type='usb'>
    <number>0</number>
    <class>9</class>
    <subclass>0</subclass>
    <protocol>0</protocol>
  </capability>
</device>


<device>
  <name>usb_device_483_2016_noserial</name>
  <parent>usb_device_1d6b_1_0000_00_1a_0</parent>
  <driver>
    <name>usb</name>
  </driver>
  <capability type='usb_device'>
    <bus>3</bus>
    <device>2</device>
    <product id='0x2016'>Fingerprint Reader</product>
    <vendor id='0x0483'>SGS Thomson Microelectronics</vendor>
  </capability>
</device>


<device>
  <name>usb_device_483_2016_noserial_if0</name>
  <parent>usb_device_483_2016_noserial</parent>
  <capability type='usb'>
    <number>0</number>
    <class>255</class>
    <subclass>0</subclass>
    <protocol>0</protocol>
  </capability>
</device>


<device>
  <name>usb_device_4b3_4485_noserial</name>
  <parent>usb_device_1d6b_2_0000_00_1a_7</parent>
  <driver>
    <name>usb</name>
  </driver>
  <capability type='usb_device'>
    <bus>1</bus>
    <device>3</device>
    <product id='0x4485'>Serial Converter</product>
    <vendor id='0x04b3'>IBM Corp.</vendor>
  </capability>
</device>


<device>
  <name>usb_device_4b3_4485_noserial_if0</name>
  <parent>usb_device_4b3_4485_noserial</parent>
  <driver>
    <name>hub</name>
  </driver>
  <capability type='usb'>
    <number>0</number>
    <class>9</class>
    <subclass>0</subclass>
    <protocol>2</protocol>
  </capability>
</device>


<device>
  <name>usb_device_62a_1_noserial</name>
  <parent>usb_device_4b3_4485_noserial</parent>
  <driver>
    <name>usb</name>
  </driver>
  <capability type='usb_device'>
    <bus>1</bus>
    <device>4</device>
    <product id='0x0001'>Notebook Optical Mouse</product>
    <vendor id='0x062a'>Creative Labs</vendor>
  </capability>
</device>


<device>
  <name>usb_device_62a_1_noserial_if0</name>
  <parent>usb_device_62a_1_noserial</parent>
  <driver>
    <name>usbhid</name>
  </driver>
  <capability type='usb'>
    <number>0</number>
    <class>3</class>
    <subclass>1</subclass>
    <protocol>2</protocol>
  </capability>
</device>


<!-- NPIV and fibrechannel -->
<device>
  <name>pci_8086_25f8</name>
  <parent>computer</parent>
  <driver>
    <name>pcieport-driver</name>
  </driver>
  <capability type='pci'>
    <domain>0</domain>
    <bus>0</bus>
    <slot>4</slot>
    <function>0</function>
    <product id='0x25f8'>5000 Series Chipset PCI Express x8 Port 4-5</product>
    <vendor id='0x8086'>Intel Corporation</vendor>
  </capability>
</device>


<device>
  <name>pci_10df_fe00_0</name>
  <parent>pci_8086_25f8</parent>
  <driver>
    <name>lpfc</name>
  </driver>
  <capability type='pci'>
    <domain>0</domain>
    <bus>16</bus>
    <slot>0</slot>
    <function>1</function>
    <product id='0xfe00'>Zephyr-X LightPulse Fibre Channel Host Adapter</product>
    <vendor id='0x10df'>Emulex Corporation</vendor>
  </capability>
</device>


<device>
  <name>pci_10df_fe00_0_scsi_host</name>
  <parent>pci_10df_fe00_0</parent>
  <capability type='scsi_host'>
    <host>4</host>
    <capability type='fc_host'>
      <wwnn>20000000c9848141</wwnn>
      <wwpn>10000000c9848141</wwpn>
    </capability>
    <capability type='vport_ops' />
  </capability>
</device>
<!-- End NPIV block -->


<!-- Duplicate USB devices -->
<device>
  <name>usb_5_20</name>
  <parent>usb_usb5</parent>
  <driver>
    <name>usb</name>
  </driver>
  <capability type='usb_device'>
    <bus>1</bus>
    <device>20</device>
    <product id='0x7e04'>Dup USB 1</product>
    <vendor id='0x03f0'>HP</vendor>
  </capability>
</device>

<device>
  <name>usb_5_21</name>
  <parent>usb_usb5</parent>
  <driver>
    <name>usb</name>
  </driver>
  <capability type='usb_device'>
    <bus>1</bus>
    <device>21</device>
    <product id='0x7e04'>Dup USB 2</product>
    <vendor id='0x03f0'>HP</vendor>
  </capability>
</device>
<!-- End duplicate USB devices -->





<!-- ########## -->
<!-- Interfaces -->
<!-- ########## -->


<interface type='ethernet' name='eth0'>
  <start mode='none'/>
  <mac address='00:FF:EE:FF:EE:FF'/>
</interface>
<interface type='ethernet' name='eth1'>
  <mac address='00:FF:EE:FF:EE:AB'/>
</interface>
<interface type='ethernet' name='eth2'>
  <start mode='hotplug'/>
  <mac address='00:FF:EE:FF:EE:CD'/>
</interface>

<interface type='ethernet' name='lo'>
  <start mode='onboot'/>
  <protocol family='ipv4'>
    <ip address='127.0.0.1' prefix='8'/>
  </protocol>
</interface>

<interface type='ethernet' name='wlan0'>
  <start mode='none'/>
  <mac address='00:AA:CC:BB:AA:BB'/>
</interface>


<!-- backup bond -->
<interface type="bond" name="bond0">
  <start mode="none"/>
  <protocol family="ipv4">
    <ip address="192.168.50.7" prefix="24"/>
    <route gateway="192.168.50.1"/>
  </protocol>
  <bond mode="active-backup">
    <miimon freq="100" updelay="10" carrier="ioctl"/>
    <interface type="ethernet" name="eth-bond0-1"/>
    <interface type="ethernet" name="eth-bond0-2"/>
  </bond>
</interface>
<interface type="ethernet" name="eth-bond0-1"/>
<interface type="ethernet" name="eth-bond0-2"/>


<!-- Plain bridge -->
<interface type="bridge" name="brplain">
  <start mode="onboot"/>
  <mtu size="1500"/>
  <bridge stp="off">
    <interface type="ethernet" name="eth-brplain0"/>
    <interface type="ethernet" name="eth-brplain1"/>
  </bridge>
</interface>

<interface type="ethernet" name="eth-brplain0"/>
<interface type="ethernet" name="eth-brplain1"/>


<!-- Empty bridge -->
<interface type="bridge" name="brempty">
  <start mode="onboot"/>
  <mtu size="1500"/>
  <bridge stp="off"/>
  <protocol family='ipv4'>
    <dhcp/>
  </protocol>
  <protocol family='ipv6'>
    <autoconf/>
    <dhcp/>
  </protocol>
</interface>


<!-- Bridge using vlan -->
<interface type="bridge" name="brvlan">
  <start mode="onboot"/>
  <protocol family="ipv4">
    <dhcp/>
  </protocol>
  <bridge stp="off">
    <interface type="vlan" name="eth0.42">
      <vlan tag="42">
        <interface  name="eth0"/>
      </vlan>
    </interface>
  </bridge>
</interface>

<interface type="vlan" name="eth0.42">
  <start mode="onboot"/>
  <protocol family="ipv4">
    <dhcp peerdns="no"/>
    <ip address='192.168.1.2'/>
  </protocol>
  <vlan tag="42">
    <interface name="eth0"/>
  </vlan>
</interface>


<!-- Bridge using bond -->
<interface type="bond" name="bond-brbond">
  <start mode="none"/>
  <bond mode="active-backup">
    <miimon freq="100" updelay="10" carrier="ioctl"/>
    <interface type="ethernet" name="brbond-eth0"/>
    <interface type="ethernet" name="brbond-eth1"/>
  </bond>
  <protocol family='ipv6'>
    <ip address='3ffe:ffff:0:5::1' prefix='128'/>
    <ip address='3ffe:ffff:0:5::3' prefix='128'/>
    <ip address='3ffe:ffff:0:5::5' prefix='128'/>
  </protocol>
</interface>
<interface type="ethernet" name="eth-bond-brbond0"/>
<interface type="ethernet" name="eth-bond-brbond1"/>


<!-- Multi interface bridge -->
<interface type="bridge" name="brbond">
  <start mode="onboot"/>
  <mtu size="1500"/>
  <bridge stp="off">
    <interface type="bond" name="bond-brbond">
      <start mode="none"/>
      <bond mode="active-backup">
        <miimon freq="100" updelay="10" carrier="ioctl"/>
        <interface type="ethernet" name="brbond-eth0"/>
        <interface type="ethernet" name="brbond-eth1"/>
      </bond>
    </interface>
  </bridge>
  <protocol family='ipv4'>
    <ip address='192.168.0.5' prefix='24'/>
    <route gateway='192.168.0.1'/>
  </protocol>
</interface>


<!-- Unused vlan -->
<interface type="vlan" name="vlaneth1.3">
  <start mode="onboot"/>
  <vlan tag="43">
    <interface name="vlaneth1"/>
  </vlan>
</interface>
<interface type="ethernet" name="vlaneth1"/>

<!-- Unused interface -->
<interface type="ethernet" name="unusedeth0"/>

</node><|MERGE_RESOLUTION|>--- conflicted
+++ resolved
@@ -1750,18 +1750,11 @@
   </source>
   <volume type='network'>
   <name>vol_sheepdog</name>
-<<<<<<< HEAD
-  <capacity unit='bytes'>1024</capacity>
-  <allocation unit='bytes'>0</allocation>
-  <target>
-    <path>myshpool:vol_sheepdog</path>
-=======
   <key>sheep/vol_sheepdog</key>
   <capacity unit='bytes'>1024</capacity>
   <allocation unit='bytes'>0</allocation>
   <target>
     <path>sheepdog:vol_sheepdog</path>
->>>>>>> ad1f0fa0
     <format type='unknown'/>
     <permissions>
       <mode>0600</mode>
@@ -1784,11 +1777,7 @@
     <name>test-volume</name>
   </source>
   <volume type='network'>
-<<<<<<< HEAD
-  <name>test-volume2.raw</name>
-=======
   <name>test-gluster.raw</name>
->>>>>>> ad1f0fa0
   <key>gluster://192.168.1.100/test-volume/test-gluster.raw</key>
   <capacity unit='bytes'>10737418240</capacity>
   <allocation unit='bytes'>2489327616</allocation>
