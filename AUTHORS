 Virtual Machine Manager Authors
 ===============================

Virtual Machine Manager code is developed by:

   Daniel Berrange <berrange-at-redhat-dot-com>
   Hugh O. Brock <hbrock-at-redhat-dot-com>
   Jeremy Katz <katzj-at-redhat-dot-com>

The user interaction / interface design and artwork is
done by:

   Máirín Duffy <duffy-at-redhat-dot-com>

Further patches have been submitted by:

  William Sheehan <william-dot-sheehan-at-openinterface-dot-com>
  Karel Zak <kzak-at-redhat-dot-com>
  Damien Durand <splinux25-at-gmail-dot-com>
  Charles Coffing <ccoffing-at-novell-dot-com>
  Mark Cave-Ayland <mark.cave-ayland-at-ilande-dot-co-dot-uk>
  Richard W.M. Jones <rjones-at-redhat-dot-com>
  Nobuhiro Itou <fj0873gn-at-aa-dot-jp-dot-fujitsu-dot-com>
<<<<<<< HEAD
  Cole Robinson <crobinso-at-redhat-dot-com>
  Ville Skytta <ville-dot-skytta-at-iki-dot-fi>
=======
  Mark Johnson <johnson-dot-nh-at-gmail-dot-com>
  Cole Robinson <crobinso-at-redhat-dot-com>
>>>>>>> e4eac282

  <...send a patch & get your name here...>

<|MERGE_RESOLUTION|>--- conflicted
+++ resolved
@@ -21,13 +21,9 @@
   Mark Cave-Ayland <mark.cave-ayland-at-ilande-dot-co-dot-uk>
   Richard W.M. Jones <rjones-at-redhat-dot-com>
   Nobuhiro Itou <fj0873gn-at-aa-dot-jp-dot-fujitsu-dot-com>
-<<<<<<< HEAD
-  Cole Robinson <crobinso-at-redhat-dot-com>
   Ville Skytta <ville-dot-skytta-at-iki-dot-fi>
-=======
   Mark Johnson <johnson-dot-nh-at-gmail-dot-com>
   Cole Robinson <crobinso-at-redhat-dot-com>
->>>>>>> e4eac282
 
   <...send a patch & get your name here...>
 
