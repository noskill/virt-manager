#
# Copyright (C) 2006 Red Hat, Inc.
# Copyright (C) 2006 Daniel P. Berrange <berrange@redhat.com>
#
# This program is free software; you can redistribute it and/or modify
# it under the terms of the GNU General Public License as published by
# the Free Software Foundation; either version 2 of the License, or
# (at your option) any later version.
#
# This program is distributed in the hope that it will be useful,
# but WITHOUT ANY WARRANTY; without even the implied warranty of
# MERCHANTABILITY or FITNESS FOR A PARTICULAR PURPOSE.  See the
# GNU General Public License for more details.
#
# You should have received a copy of the GNU General Public License
# along with this program; if not, write to the Free Software
# Foundation, Inc., 675 Mass Ave, Cambridge, MA 02139, USA.
#

import gobject
import cairo
import gtk.glade
import libvirt
import sys
import logging

from vncViewer.vnc import GRFBViewer

class vmmConsole(gobject.GObject):
    __gsignals__ = {
        "action-show-details": (gobject.SIGNAL_RUN_FIRST,
                                gobject.TYPE_NONE, (str,str)),
        "action-show-terminal": (gobject.SIGNAL_RUN_FIRST,
                                   gobject.TYPE_NONE, (str,str)),
        "action-save-domain": (gobject.SIGNAL_RUN_FIRST,
                                 gobject.TYPE_NONE, (str,str))
        }
    def __init__(self, config, vm):
        self.__gobject_init__()
        self.window = gtk.glade.XML(config.get_glade_file(), "vmm-console", domain="virt-manager")
        self.config = config
        self.vm = vm
        
        topwin = self.window.get_widget("vmm-console")
        topwin.hide()
        topwin.set_title(vm.get_name() + " " + topwin.get_title())
        self.window.get_widget("control-shutdown").set_icon_widget(gtk.Image())
        self.window.get_widget("control-shutdown").get_icon_widget().set_from_file(config.get_icon_dir() + "/icon_shutdown.png")

        if self.config.get_console_keygrab() == 2:
            self.vncViewer = GRFBViewer(topwin, autograbkey=True)
        else:
            self.vncViewer = GRFBViewer(topwin, autograbkey=False)
        self.window.get_widget("console-vnc-align").add(self.vncViewer)
        self.vncViewer.connect("size-request", self.autosize)
        self.vncViewer.show()
        self.vncViewerFailures = 0
        self.vncViewerRetryDelay = 125

        self.window.get_widget("console-pages").set_show_tabs(False)

        self.config.on_console_keygrab_changed(self.keygrab_changed)

        self.ignorePause = False

        self.window.signal_autoconnect({
            "on_vmm_console_delete_event": self.close,

            "on_control_run_clicked": self.control_vm_run,
            "on_control_shutdown_clicked": self.control_vm_shutdown,
            "on_control_pause_toggled": self.control_vm_pause,

            "on_menu_vm_run_activate": self.control_vm_run,
            "on_menu_vm_shutdown_activate": self.control_vm_shutdown,
            "on_menu_vm_pause_activate": self.control_vm_pause,
            "on_menu_vm_save_activate": self.control_vm_save_domain,
            "on_menu_vm_screenshot_activate": self.control_vm_screenshot,

            "on_menu_view_serial_activate": self.control_vm_terminal,
            "on_menu_view_details_activate": self.control_vm_details,
            "on_menu_view_fullscreen_activate": self.toggle_fullscreen,
            "on_menu_view_toolbar_activate": self.toggle_toolbar,

            "on_menu_vm_close_activate": self.close,

            "on_console_auth_login_clicked": self.try_login,
            })

        self.vm.connect("status-changed", self.update_widget_states)

        self.vncViewer.connect("disconnected", self._vnc_disconnected)

    # Auto-increase the window size to fit the console - within reason
    # though, cos we don't want a min window size greater than the screen
    # the user has scrollbars anyway if they want it smaller / it can't fit
    def autosize(self, src, size):
        rootWidth = gtk.gdk.screen_width()
        rootHeight = gtk.gdk.screen_height()

        vncWidth, vncHeight = src.get_size_request()

        if vncWidth > (rootWidth-200):
            vncWidth = rootWidth - 200
        if vncHeight > (rootHeight-200):
            vncHeight = rootHeight - 200

        self.window.get_widget("console-vnc-vp").set_size_request(vncWidth+2, vncHeight+2)

    def keygrab_changed(self, src, ignore1=None,ignore2=None,ignore3=None):
        if self.config.get_console_keygrab() == 2:
            self.vncViewer.set_autograb_keyboard(True)
        else:
            self.vncViewer.set_autograb_keyboard(False)

    def toggle_fullscreen(self, src):
        if src.get_active():
            self.window.get_widget("vmm-console").fullscreen()
            if self.config.get_console_keygrab() == 1:
                self.vncViewer.grab_keyboard()
        else:
            if self.config.get_console_keygrab() == 1:
                self.vncViewer.ungrab_keyboard()
            self.window.get_widget("vmm-console").unfullscreen()

    def toggle_toolbar(self, src):
        if src.get_active():
            self.window.get_widget("console-toolbar").show()
        else:
            self.window.get_widget("console-toolbar").hide()

    def show(self):
        dialog = self.window.get_widget("vmm-console")
        dialog.show_all()
        dialog.present()

        self.try_login()
        self.update_widget_states(self.vm, self.vm.status())

    def close(self,ignore1=None,ignore2=None):
        fs = self.window.get_widget("menu-view-fullscreen")
        if fs.get_active():
            fs.set_active(False)

        self.window.get_widget("vmm-console").hide()
        if self.vncViewer.is_connected():
	    try:
                self.vncViewer.disconnect_from_host()
	    except:
		logging.error("Failure when disconnecting from VNC server")
        return 1

<<<<<<< HEAD
    def is_visible(self):
        if self.window.get_widget("vmm-console").flags() & gtk.VISIBLE:
           return 1
        return 0

    def control_vm_run(self, src):
        return 0

=======
>>>>>>> 3c17c8d7
    def _vnc_disconnected(self, src):
        self.activate_auth_page()

    def retry_login(self):
        self.try_login()
        return False

    def try_login(self, src=None):
        if self.vm.get_id() == 0:
            return

        password = self.window.get_widget("console-auth-password").get_text()
        protocol, host, port = self.vm.get_graphics_console()

        if protocol is None:
            logging.debug("No graphics configured in guest")
            return

        uri = str(protocol) + "://" + str(host) + ":" + str(port)
        logging.debug("Graphics console configured at " + uri)

        if protocol != "vnc":
            self.activate_unavailable_page()
            return

        if not(self.vncViewer.is_connected()):
	    try:
                self.vncViewer.connect_to_host(host, port)
	    except:
                self.vncViewerFailures = self.vncViewerFailures + 1
                logging.warn("Unable to activate console " + uri + ": " + str((sys.exc_info())[0]) + " " + str((sys.exc_info())[1]))
                self.activate_unavailable_page()
                if self.vncViewerFailures < 10:
                    logging.warn("Retrying connection in %d ms", self.vncViewerRetryDelay)
                    gobject.timeout_add(self.vncViewerRetryDelay, self.retry_login)
                    if self.vncViewerRetryDelay < 2000:
                        self.vncViewerRetryDelay = self.vncViewerRetryDelay * 2
                else:
                    logging.error("Too many connection failures, not retrying again")
		return

        # Had a succesfull connect, so reset counters now
        self.vncViewerFailures = 0
        self.vncViewerRetryDelay = 125

        if self.vncViewer.is_authenticated():
            self.activate_viewer_page()
        elif password or not(self.vncViewer.needs_password()):
            if self.vncViewer.authenticate(password) == 1:
                if self.window.get_widget("console-auth-remember").get_active():
                    self.config.set_console_password(self.vm, password)
                else:
                    self.config.clear_console_password(self.vm)
                self.activate_viewer_page()
                self.vncViewer.activate()
            else:
                # Our VNC console doesn't like it when password is
                # wrong and gets out of sync in its state machine
                # So we force disconnect
                self.vncViewer.disconnect_from_host()
                self.activate_auth_page()
        else:
            self.activate_auth_page()


    def activate_unavailable_page(self):
        self.window.get_widget("console-pages").set_current_page(0)
        self.window.get_widget("menu-vm-screenshot").set_sensitive(False)

    def activate_screenshot_page(self):
        self.window.get_widget("console-pages").set_current_page(1)
        self.window.get_widget("menu-vm-screenshot").set_sensitive(True)

    def activate_auth_page(self):
        pw = self.config.get_console_password(self.vm)
        self.window.get_widget("menu-vm-screenshot").set_sensitive(False)
        self.window.get_widget("console-auth-password").set_text(pw)
        self.window.get_widget("console-auth-password").grab_focus()
        if self.config.has_keyring():
            self.window.get_widget("console-auth-remember").set_sensitive(True)
            if pw != None and pw != "":
                self.window.get_widget("console-auth-remember").set_active(True)
            else:
                self.window.get_widget("console-auth-remember").set_active(False)
        else:
            self.window.get_widget("console-auth-remember").set_sensitive(False)
        self.window.get_widget("console-pages").set_current_page(2)

    def activate_viewer_page(self):
        self.window.get_widget("console-pages").set_current_page(3)
        self.window.get_widget("menu-vm-screenshot").set_sensitive(True)
        self.vncViewer.grab_focus()

    def control_vm_screenshot(self, src):
        # If someone feels kind they could extend this code to allow
        # user to choose what image format they'd like to save in....
        fcdialog = gtk.FileChooserDialog(_("Save Virtual Machine Screenshot"),
                                         self.window.get_widget("vmm-console"),
                                         gtk.FILE_CHOOSER_ACTION_SAVE,
                                         (gtk.STOCK_CANCEL, gtk.RESPONSE_CANCEL,
                                          gtk.STOCK_SAVE, gtk.RESPONSE_ACCEPT),
                                         None)
        png = gtk.FileFilter()
        png.set_name("PNG files")
        png.add_pattern("*.png")
        fcdialog.add_filter(png)
        fcdialog.set_do_overwrite_confirmation(True)
        if fcdialog.run() == gtk.RESPONSE_ACCEPT:
            fcdialog.hide()
            file = fcdialog.get_filename()
            if not(file.endswith(".png")):
                file = file + ".png"
            screenshot = self.vncViewer.take_screenshot()
            width, height = screenshot.get_size()
            image = gtk.gdk.Pixbuf(gtk.gdk.COLORSPACE_RGB, False, 8,
                                   width, height)
            image.get_from_drawable(screenshot,
                                    gtk.gdk.colormap_get_system(),
                                    0, 0, 0, 0, width, height)

            # Save along with a little metadata about us & the domain
            image.save(file, 'png', { 'tEXt::Hypervisor URI': self.vm.get_connection().get_uri(),
                                      'tEXt::Domain Name': self.vm.get_name(),
                                      'tEXt::Domain UUID': self.vm.get_uuid(),
                                      'tEXt::Generator App': self.config.get_appname(),
                                      'tEXt::Generator Version': self.config.get_appversion() })
            msg = gtk.MessageDialog(self.window.get_widget("vmm-console"),
                                    gtk.DIALOG_MODAL,
                                    gtk.MESSAGE_INFO,
                                    gtk.BUTTONS_OK,_("The screenshot has been saved to:\n%s") % file)
            msg.set_title(_("Screenshot saved"))
            msg.run()
            msg.destroy()
        else:
            fcdialog.hide()
        fcdialog.destroy()

    def control_vm_run(self, src):
        status = self.vm.status()
        if status != libvirt.VIR_DOMAIN_SHUTOFF:
            pass
        else:
            self.vm.startup()


    def control_vm_shutdown(self, src):
        status = self.vm.status()
        if not(status in [ libvirt.VIR_DOMAIN_SHUTDOWN, libvirt.VIR_DOMAIN_SHUTOFF, libvirt.VIR_DOMAIN_CRASHED ]):
            self.vm.shutdown()
        else:
            logging.warning("Shutdown requested, but machine is already shutting down / shutoff")

    def control_vm_pause(self, src):
        if self.ignorePause:
            return

        status = self.vm.status()
        if status in [ libvirt.VIR_DOMAIN_SHUTDOWN, libvirt.VIR_DOMAIN_SHUTOFF, libvirt.VIR_DOMAIN_CRASHED ]:
            logging.warning("Pause/resume requested, but machine is shutdown / shutoff")
        else:
            if status in [ libvirt.VIR_DOMAIN_PAUSED ]:
                if not src.get_active():
                    self.vm.resume()
                else:
                    logging.warning("Pause requested, but machine is already paused")
            else:
                if src.get_active():
                    self.vm.suspend()
                else:
                    logging.warning("Resume requested, but machine is already running")

        self.window.get_widget("control-pause").set_active(src.get_active())
        self.window.get_widget("menu-vm-pause").set_active(src.get_active())

    def control_vm_terminal(self, src):
        self.emit("action-show-terminal", self.vm.get_connection().get_uri(), self.vm.get_uuid())

    def control_vm_save_domain(self, src):
        self.emit("action-save-domain", self.vm.get_connection().get_uri(), self.vm.get_uuid())

    def control_vm_details(self, src):
        self.emit("action-show-details", self.vm.get_connection().get_uri(), self.vm.get_uuid())

    def update_widget_states(self, vm, status):
        self.ignorePause = True
        if status in [ libvirt.VIR_DOMAIN_SHUTOFF, libvirt.VIR_DOMAIN_CRASHED ]:
            self.window.get_widget("control-run").set_sensitive(True)
            self.window.get_widget("menu-vm-run").set_sensitive(True)
        else:
            self.window.get_widget("control-run").set_sensitive(False)
            self.window.get_widget("menu-vm-run").set_sensitive(False)

        if vm.is_serial_console_tty_accessible():
            self.window.get_widget("menu-view-serial").set_sensitive(True)
        else:
            self.window.get_widget("menu-view-serial").set_sensitive(False)

        if status in [ libvirt.VIR_DOMAIN_SHUTDOWN, libvirt.VIR_DOMAIN_SHUTOFF ,libvirt.VIR_DOMAIN_CRASHED ] or vm.is_read_only():
            self.window.get_widget("control-pause").set_sensitive(False)
            self.window.get_widget("control-shutdown").set_sensitive(False)
            self.window.get_widget("menu-vm-pause").set_sensitive(False)
            self.window.get_widget("menu-vm-shutdown").set_sensitive(False)
            self.window.get_widget("menu-vm-save").set_sensitive(False)
        else:
            self.window.get_widget("control-pause").set_sensitive(True)
            self.window.get_widget("control-shutdown").set_sensitive(True)
            self.window.get_widget("menu-vm-pause").set_sensitive(True)
            self.window.get_widget("menu-vm-shutdown").set_sensitive(True)
            self.window.get_widget("menu-vm-save").set_sensitive(True)
            if status == libvirt.VIR_DOMAIN_PAUSED:
                self.window.get_widget("control-pause").set_active(True)
                self.window.get_widget("menu-vm-pause").set_active(True)
            else:
                self.window.get_widget("control-pause").set_active(False)
                self.window.get_widget("menu-vm-pause").set_active(False)

        if status in [ libvirt.VIR_DOMAIN_SHUTOFF ,libvirt.VIR_DOMAIN_CRASHED ] or vm.is_management_domain():
            self.window.get_widget("console-pages").set_current_page(0)
        else:
            if status == libvirt.VIR_DOMAIN_PAUSED:
                screenshot = None
                if self.vncViewer.is_authenticated():
                    screenshot = self.vncViewer.take_screenshot()
                if screenshot != None:
                    cr = screenshot.cairo_create()
                    width, height = screenshot.get_size()

                    # Set 50% gray overlayed
                    cr.set_source_rgba(0, 0, 0, 0.5)
                    cr.rectangle(0, 0, width, height)
                    cr.fill()

                    # Render a big text 'paused' across it
                    cr.set_source_rgba(1, 1,1, 1)
                    cr.set_font_size(80)
                    cr.select_font_face("Sans", cairo.FONT_SLANT_NORMAL, cairo.FONT_WEIGHT_NORMAL)
                    overlay = _("paused")
                    extents = cr.text_extents(overlay)
                    x = width/2 - (extents[2]/2)
                    y = height/2 - (extents[3]/2)
                    cr.move_to(x, y)
                    cr.show_text(overlay)
                    self.window.get_widget("console-screenshot").set_from_pixmap(screenshot, None)
                    self.activate_screenshot_page()
                else:
                    self.activate_unavailable_page()
            elif self.vncViewer.is_connected():
                self.try_login()
                try:
                    self.try_login()
                except:
                    logging.error("Couldn't open console " + str(sys.exc_info()[0]) + " " + str(sys.exc_info()[1]))
                    self.ignorePause = False
            else:
                self.activate_unavailable_page()
        self.ignorePause = False

gobject.type_register(vmmConsole)<|MERGE_RESOLUTION|>--- conflicted
+++ resolved
@@ -149,17 +149,11 @@
 		logging.error("Failure when disconnecting from VNC server")
         return 1
 
-<<<<<<< HEAD
     def is_visible(self):
         if self.window.get_widget("vmm-console").flags() & gtk.VISIBLE:
            return 1
         return 0
 
-    def control_vm_run(self, src):
-        return 0
-
-=======
->>>>>>> 3c17c8d7
     def _vnc_disconnected(self, src):
         self.activate_auth_page()
 
